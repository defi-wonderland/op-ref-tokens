// SPDX-License-Identifier: MIT
pragma solidity 0.8.25;

import {IntegrationBase} from './IntegrationBase.sol';
import {Hashing} from '@interop-lib/src/libraries/Hashing.sol';
import {PredeployAddresses} from '@interop-lib/src/libraries/PredeployAddresses.sol';
import {IRefTokenBridge, RefTokenBridge} from 'contracts/RefTokenBridge.sol';
import {IRefToken} from 'interfaces/IRefToken.sol';
import {IUniSwapExecutor} from 'interfaces/external/IUniSwapExecutor.sol';

import {
  Identifier,
  MockL2ToL2CrossDomainMessenger as L2ToL2CrossDomainMessenger
} from './external/MockL2ToL2CrossDomainMessenger.sol';

import {IERC20Solady as IERC20} from '@interop-lib/vendor/solady-v0.0.245/interfaces/IERC20.sol';

contract IntegrationRefTokenBridgeTest is IntegrationBase {
  /**
   * @notice Test that the bridge can send OP to Unichain and deploy a ref token when the ref token is not deployed
   * @param _userBalance The balance of the user
   * @param _amountToBridge The amount of OP to bridge
   */
  function test_sendOpToUnichainWithRefTokenNotDeployed(uint256 _userBalance, uint256 _amountToBridge) public {
    _userBalance = bound(_userBalance, 1, type(uint256).max);
    _amountToBridge = bound(_amountToBridge, 1, _userBalance);

    // Set up user funds
    deal(address(_op), _user, _userBalance);

    // Check that the bridge has no OP
    uint256 _bridgeBalanceBefore = _op.balanceOf(address(_refTokenBridge));
    assertEq(_bridgeBalanceBefore, 0);

    // Check that the user has OP
    uint256 _userBalanceBefore = _op.balanceOf(_user);
    assertEq(_userBalanceBefore, _userBalance);

    // Check that ref token is not deployed
    address _refOp = _refTokenBridge.nativeToRefToken(address(_op), _opChainId);
    assertEq(_refOp, address(0));

    // Approve the bridge to spend the OP
    vm.startPrank(_user);
    _op.approve(address(_refTokenBridge), _amountToBridge);

    // Revert when sending OP to Unichain passing a bad native chain id
    vm.expectRevert(IRefTokenBridge.RefTokenBridge_InvalidNativeAssetChainId.selector);
    _refTokenBridge.send(_unichainChainId, _unichainChainId, address(_op), _amountToBridge, _recipient);

    // Send OP to Unichain
    _refTokenBridge.send(_opChainId, _unichainChainId, address(_op), _amountToBridge, _recipient);

    vm.stopPrank();

    // Check that the OP is on the recipient
    assertEq(_op.balanceOf(_user), _userBalanceBefore - _amountToBridge);
    // Check that the OP is on the bridge
    assertEq(_op.balanceOf(address(_refTokenBridge)), _bridgeBalanceBefore + _amountToBridge);

    // Check that ref op was deployed
    _refOp = _refTokenBridge.nativeToRefToken(address(_op), _opChainId);
    // Check that the ref token is deployed
    assertEq(_refTokenBridge.nativeToRefToken(address(_op), _opChainId), _refOp);
    // Check that the total supply of the ref token is 0 in the native chain
    assertEq(IERC20(_refOp).totalSupply(), 0);

    // Check ref token params
    IRefToken.RefTokenMetadata memory _refTokenMetadata = IRefToken(_refOp).metadata();
    assertEq(_refTokenMetadata.nativeAsset, address(_op));
    assertEq(_refTokenMetadata.nativeAssetChainId, _opChainId);
    assertEq(_refTokenMetadata.nativeAssetName, _op.name());
    assertEq(_refTokenMetadata.nativeAssetSymbol, _op.symbol());
    assertEq(_refTokenMetadata.nativeAssetDecimals, _op.decimals());

    // Compute the message that should have been relayed
    bytes memory _message =
      abi.encodeWithSelector(_refTokenBridge.relay.selector, _amountToBridge, _recipient, _refTokenMetadata);

    // Check that the message hash is correct
    bytes32 _messageHash = Hashing.hashL2toL2CrossDomainMessage({
      _destination: _unichainChainId,
      _source: _opChainId,
      _nonce: 0,
      _sender: address(_refTokenBridge),
      _target: address(_refTokenBridge),
      _message: _message
    });

    // Check that the message hash is correct
    assertEq(true, _l2ToL2CrossDomainMessenger.sentMessages(_messageHash));
  }

  /**
   * @notice Test that the bridge can send OP to Unichain and deploy a ref token and send OP again when the ref token is already deployed
   * @param _userBalance The balance of the user
   * @param _firstAmountToBridge The amount of OP to bridge first time
   */
  function test_sendOpToUnichainWithRefTokenDeployed(uint256 _userBalance, uint256 _firstAmountToBridge) public {
    _firstAmountToBridge = bound(_firstAmountToBridge, 1, type(uint128).max);
    _userBalance = bound(_userBalance, _firstAmountToBridge + 1, type(uint256).max);
    uint256 _secondAmountToBridge = _userBalance - _firstAmountToBridge;

    // Set up user funds
    deal(address(_op), _user, _userBalance);

    // Approve the bridge to spend the OP
    vm.startPrank(_user);
    _op.approve(address(_refTokenBridge), _userBalance);

    // Send OP to Unichain first time and deploy ref token
    _refTokenBridge.send(_opChainId, _unichainChainId, address(_op), _firstAmountToBridge, _recipient);

    // Check that the OP is on the bridge
    assertEq(_op.balanceOf(address(_refTokenBridge)), _firstAmountToBridge);

    // Precompute the ref token metadata
    // Compute the message that should have been relayed
    bytes memory _message =
      abi.encodeWithSelector(_refTokenBridge.relay.selector, _firstAmountToBridge, _recipient, _refTokenMetadata);

    // Check that the message hash is correct
    bytes32 _messageHash = Hashing.hashL2toL2CrossDomainMessage({
      _destination: _unichainChainId,
      _source: _opChainId,
      _nonce: 0,
      _sender: address(_refTokenBridge),
      _target: address(_refTokenBridge),
      _message: _message
    });

    // Check that the message hash is correct
    assertEq(true, _l2ToL2CrossDomainMessenger.sentMessages(_messageHash));

    // Check that ref op was deployed and is the same as the precomputed ref token address
    address _refOp = _refTokenBridge.nativeToRefToken(address(_op), _opChainId);
    assertEq(_refOp, _precalculateRefTokenAddress(address(_refTokenBridge), _refTokenMetadata));

    // Send OP to Unichain second time
    _refTokenBridge.send(_opChainId, _unichainChainId, address(_op), _secondAmountToBridge, _recipient);

    // Check that the OP is on the bridge
    assertEq(_op.balanceOf(address(_refTokenBridge)), _firstAmountToBridge + _secondAmountToBridge);

    // Check that ref op was deployed
    _refOp = _refTokenBridge.nativeToRefToken(address(_op), _opChainId);
    assertEq(_refOp, _precalculateRefTokenAddress(address(_refTokenBridge), _refTokenMetadata));

    // Check that the total supply of the ref token is 0 in the native chain
    assertEq(IERC20(_refOp).totalSupply(), 0);

    // Compute the message that should have been relayed
    _message =
      abi.encodeWithSelector(_refTokenBridge.relay.selector, _secondAmountToBridge, _recipient, _refTokenMetadata);

    // Check that the message hash is correct
    _messageHash = Hashing.hashL2toL2CrossDomainMessage({
      _destination: _unichainChainId,
      _source: _opChainId,
      _nonce: 1,
      _sender: address(_refTokenBridge),
      _target: address(_refTokenBridge),
      _message: _message
    });

    // Check that the message hash is correct
    assertEq(true, _l2ToL2CrossDomainMessenger.sentMessages(_messageHash));
  }

  /**
   * @notice Test that the bridge can send OP to Unichain through the executor
   * @param _userBalance The balance of the user
   */
  function test_sendFromOpChainToUnichainThroughExecutor(uint256 _userBalance) public {
    // Cant be fuzzed because the pool doesn't have enough liquidity
    uint128 _firstAmountToSwap = 1 ether;
    uint128 _secondAmountToSwap = 2 ether;
    _userBalance = bound(_userBalance, _firstAmountToSwap + _secondAmountToSwap + 1, type(uint256).max);

    // Set up user funds
    deal(address(_op), _user, _userBalance);

    // Approve the bridge to spend the OP
    vm.startPrank(_user);
    _op.approve(address(_uniSwapExecutor), _userBalance);

    // Check that ref token is not deployed
    address _refOp = _refTokenBridge.nativeToRefToken(address(_op), _opChainId);
    assertEq(_refOp, address(0));

<<<<<<< HEAD
    // Create ref token metadata for the usdc
    IRefToken.RefTokenMetadata memory _refUsdcMetadata = IRefToken.RefTokenMetadata({
      nativeAsset: address(_usdc),
      nativeAssetChainId: _opChainId,
      nativeAssetName: _usdc.name(),
      nativeAssetSymbol: _usdc.symbol(),
      nativeAssetDecimals: _usdc.decimals()
    });

=======
>>>>>>> cfc215e7
    // Swap and send the USDC to Unichain
    _uniSwapExecutor.swapAndSend(
      address(_op), _firstAmountToSwap, abi.encode(_v4SwapParams), _unichainChainId, _recipient, _executionData
    );

<<<<<<< HEAD
=======
    // Check that the user's OP token balance has decreased
    assertEq(_op.balanceOf(_user), _userBalance - _firstAmountToSwap);

>>>>>>> cfc215e7
    // Check that the USDC is on the bridge
    uint256 _usdcBalance = IERC20(_usdc).balanceOf(address(_refTokenBridge));

    // Check that the USDC is on the bridge
    assertEq(_usdcBalance, _fixAmountOut);

    // Check that the ref op was deployed
    address _refUsdc = _refTokenBridge.nativeToRefToken(address(_usdc), _opChainId);
    assertEq(_refUsdc, _precalculateRefTokenAddress(address(_refTokenBridge), _refUsdcMetadata));

    // Compute the message that should have been relayed
    bytes memory _message =
      abi.encodeWithSelector(_refTokenBridge.relay.selector, _usdcBalance, _recipient, _refUsdcMetadata);

    // Check that the message hash is correct
    bytes32 _messageHash = Hashing.hashL2toL2CrossDomainMessage({
      _destination: _unichainChainId,
      _source: _opChainId,
      _nonce: 0,
      _sender: address(_refTokenBridge),
      _target: address(_refTokenBridge),
      _message: _message
    });

    // Check that the message hash is correct
    assertEq(true, _l2ToL2CrossDomainMessenger.sentMessages(_messageHash));

    // Swap and send the USDC to Unichain second time
    _uniSwapExecutor.swapAndSend(
      address(_op), _secondAmountToSwap, abi.encode(_v4SwapParams), _unichainChainId, _recipient, _executionData
    );

    // Check that the ref op was deployed
    _refUsdc = _refTokenBridge.nativeToRefToken(address(_usdc), _opChainId);
    assertEq(_refUsdc, _precalculateRefTokenAddress(address(_refTokenBridge), _refUsdcMetadata));

    uint256 _usdcBalanceSecondSwap = IERC20(_usdc).balanceOf(address(_refTokenBridge)) - _usdcBalance;

    // Compute the message that should have been relayed
    _message =
      abi.encodeWithSelector(_refTokenBridge.relay.selector, _usdcBalanceSecondSwap, _recipient, _refUsdcMetadata);

    // Check that the message hash is correct
    _messageHash = Hashing.hashL2toL2CrossDomainMessage({
      _destination: _unichainChainId,
      _source: _opChainId,
      _nonce: 1,
      _sender: address(_refTokenBridge),
      _target: address(_refTokenBridge),
      _message: _message
    });

    // Check that the message hash is correct
    assertEq(true, _l2ToL2CrossDomainMessenger.sentMessages(_messageHash));
  }

  /**
   * @notice Test that the bridge can send OP to Unichain and send execute data to swap
   * @param _userBalance The balance of the user
   * @param _firstAmountToBridge The amount of OP to bridge first time
   */
  function test_sendAndExecuteFromOpChainToUnichain(uint256 _userBalance, uint256 _firstAmountToBridge) public {
    _firstAmountToBridge = bound(_firstAmountToBridge, 1, type(uint128).max);
    _userBalance = bound(_userBalance, _firstAmountToBridge + 1, type(uint256).max);
    uint256 _secondAmountToBridge = _userBalance - _firstAmountToBridge;

    // Set up user funds
    deal(address(_op), _user, _userBalance);

    // Approve the bridge to spend the OP
    vm.startPrank(_user);
    _op.approve(address(_refTokenBridge), _userBalance);

    // Check that ref token is not deployed
    address _refOp = _refTokenBridge.nativeToRefToken(address(_op), _opChainId);
    assertEq(_refOp, address(0));

    // Create the execution data
    _executionData = IRefTokenBridge.ExecutionData({
      destinationExecutor: address(_uniSwapExecutor),
      destinationChainId: _unichainChainId,
      data: abi.encode(_v4SwapParams),
      refundAddress: _refund
    });

    // Send OP to Unichain first time and deploy ref token
    _refTokenBridge.sendAndExecute(
      _opChainId, _unichainChainId, address(_op), _firstAmountToBridge, _recipient, _executionData
    );

    // Check that the OP is on the bridge
    assertEq(_op.balanceOf(address(_refTokenBridge)), _firstAmountToBridge);

    // Check that ref op was deployed
    _refOp = _refTokenBridge.nativeToRefToken(address(_op), _opChainId);
    assertEq(_refOp, _precalculateRefTokenAddress(address(_refTokenBridge), _refTokenMetadata));

    // Check that the ref token is on the recipient
    assertEq(IERC20(_refOp).balanceOf(address(_refTokenBridge)), 0);

    // Compute the message that should have been relayed
    bytes memory _message = abi.encodeWithSelector(
      _refTokenBridge.relayAndExecute.selector, _firstAmountToBridge, _recipient, _refTokenMetadata, _executionData
    );

    // Check that the message hash is correct
    bytes32 _messageHash = Hashing.hashL2toL2CrossDomainMessage({
      _destination: _unichainChainId,
      _source: _opChainId,
      _nonce: 0,
      _sender: address(_refTokenBridge),
      _target: address(_refTokenBridge),
      _message: _message
    });

    // Check that the message hash is correct
    assertEq(true, _l2ToL2CrossDomainMessenger.sentMessages(_messageHash));

    _executionData = IRefTokenBridge.ExecutionData({
      destinationExecutor: address(_uniSwapExecutor),
      destinationChainId: _unichainChainId,
      data: abi.encode(_v4SwapParams),
      refundAddress: _refund
    });

    // Send OP to Unichain second time
    _refTokenBridge.sendAndExecute(
      _opChainId, _unichainChainId, address(_op), _secondAmountToBridge, _recipient, _executionData
    );

    // Check that the OP is on the bridge
    assertEq(_op.balanceOf(address(_refTokenBridge)), _firstAmountToBridge + _secondAmountToBridge);

    _message = abi.encodeWithSelector(
      _refTokenBridge.relayAndExecute.selector, _secondAmountToBridge, _recipient, _refTokenMetadata, _executionData
    );

    // Check that the message hash is correct
    _messageHash = Hashing.hashL2toL2CrossDomainMessage({
      _destination: _unichainChainId,
      _source: _opChainId,
      _nonce: 1,
      _sender: address(_refTokenBridge),
      _target: address(_refTokenBridge),
      _message: _message
    });

    // Check that the message hash is correct
    assertEq(true, _l2ToL2CrossDomainMessenger.sentMessages(_messageHash));
  }

  /**
   * @notice Test that the bridge can send OP to Unichain and send execute data to swap through the executor
   * @param _userBalance The balance of the user
   */
  function test_sendAndExecuteFromOpChainToUnichainThroughExecutor(uint256 _userBalance) public {
    // Cant be fuzzed because the pool doesn't have enough liquidity
    uint128 _firstAmountToSwap = 1 ether;
    uint128 _secondAmountToSwap = 2 ether;
    _userBalance = bound(_userBalance, _firstAmountToSwap + _secondAmountToSwap + 1, type(uint256).max);

    // Set up user funds
    deal(address(_op), _user, _userBalance);

    // Approve the bridge to spend the OP
    vm.startPrank(_user);
    _op.approve(address(_uniSwapExecutor), _userBalance);

    // Check that ref token is not deployed
    address _refOp = _refTokenBridge.nativeToRefToken(address(_op), _opChainId);
    assertEq(_refOp, address(0));

    // Create destination v4 swap params
    IUniSwapExecutor.V4SwapExactInParams memory _v4SwapParamsDestination = IUniSwapExecutor.V4SwapExactInParams({
      tokenOut: address(_op),
      fee: 3000, // 0.3%
      tickSpacing: 60, // Stable pairs
      amountOutMin: 0,
      deadline: type(uint48).max
    });

<<<<<<< HEAD
    // Create ref token metadata for the usdc
    IRefToken.RefTokenMetadata memory _refUsdcMetadata = IRefToken.RefTokenMetadata({
      nativeAsset: address(_usdc),
      nativeAssetChainId: _opChainId,
      nativeAssetName: _usdc.name(),
      nativeAssetSymbol: _usdc.symbol(),
      nativeAssetDecimals: _usdc.decimals()
    });

=======
>>>>>>> cfc215e7
    // Create the execution data
    _executionData = IRefTokenBridge.ExecutionData({
      destinationExecutor: address(_uniSwapExecutor),
      destinationChainId: _unichainChainId,
      data: abi.encode(_v4SwapParamsDestination),
      refundAddress: _refund
    });

    // Swap and send the USDC to Unichain
    _uniSwapExecutor.swapAndSend(
      address(_op), _firstAmountToSwap, abi.encode(_v4SwapParams), _unichainChainId, _recipient, _executionData
    );

<<<<<<< HEAD
=======
    // Check that the user's OP token balance has decreased
    assertEq(_op.balanceOf(_user), _userBalance - _firstAmountToSwap);

    // Check that the USDC is on the bridge
>>>>>>> cfc215e7
    uint256 _usdcBalance = IERC20(_usdc).balanceOf(address(_refTokenBridge));

    // Check that the USDC is on the bridge
    assertEq(_usdcBalance, _fixAmountOut);

    // Check that the ref op was deployed
    address _refUsdc = _refTokenBridge.nativeToRefToken(address(_usdc), _opChainId);
    assertEq(_refUsdc, _precalculateRefTokenAddress(address(_refTokenBridge), _refUsdcMetadata));

    // Compute the message that should have been relayed
    bytes memory _message = abi.encodeWithSelector(
      _refTokenBridge.relayAndExecute.selector, _usdcBalance, _recipient, _refUsdcMetadata, _executionData
    );

    // Check that the message hash is correct
    bytes32 _messageHash = Hashing.hashL2toL2CrossDomainMessage({
      _destination: _unichainChainId,
      _source: _opChainId,
      _nonce: 0,
      _sender: address(_refTokenBridge),
      _target: address(_refTokenBridge),
      _message: _message
    });

    // Check that the message hash is correct
    assertEq(true, _l2ToL2CrossDomainMessenger.sentMessages(_messageHash));

    // Swap and send the USDC to Unichain second time
    _uniSwapExecutor.swapAndSend(
      address(_op), _secondAmountToSwap, abi.encode(_v4SwapParams), _unichainChainId, _recipient, _executionData
    );

    // Check that the ref op was deployed
    _refUsdc = _refTokenBridge.nativeToRefToken(address(_usdc), _opChainId);
    assertEq(_refUsdc, _precalculateRefTokenAddress(address(_refTokenBridge), _refUsdcMetadata));

    uint256 _usdcBalanceSecondSwap = IERC20(_usdc).balanceOf(address(_refTokenBridge)) - _usdcBalance;

    // Compute the message that should have been relayed
    _message = abi.encodeWithSelector(
      _refTokenBridge.relayAndExecute.selector, _usdcBalanceSecondSwap, _recipient, _refUsdcMetadata, _executionData
    );

    // Check that the message hash is correct
    _messageHash = Hashing.hashL2toL2CrossDomainMessage({
      _destination: _unichainChainId,
      _source: _opChainId,
      _nonce: 1,
      _sender: address(_refTokenBridge),
      _target: address(_refTokenBridge),
      _message: _message
    });

    // Check that the message hash is correct
    assertEq(true, _l2ToL2CrossDomainMessenger.sentMessages(_messageHash));
  }

  /**
   * @notice Test that the bridge can relay OP from OpChain to Unichain and deploy a RefToken for OP when the ref token is not deployed
   * @param _amountToBridge The amount of OP to relay
   */
  function test_relayOpFromOpChainToUnichainWithRefTokenNotDeployed(uint256 _amountToBridge) public {
    vm.chainId(_unichainChainId);
    _amountToBridge = bound(_amountToBridge, 1, type(uint256).max);

    // Check that ref token is not deployed
    address _refOp = _refTokenBridge.nativeToRefToken(address(_op), _opChainId);
    assertEq(_refOp, address(0));

    // Relay OP from OpChain
    // Create the message to be relayed
    bytes memory _message =
      abi.encodeWithSelector(_refTokenBridge.relay.selector, _amountToBridge, _recipient, _refTokenMetadata);

    (bytes memory _sentMessage, Identifier memory _identifier) = _messageAndIdentifier(_message, 0, _unichainChainId);

    _l2ToL2CrossDomainMessenger.relayMessage(_identifier, _sentMessage);

    // Check that ref op was deployed
    _refOp = _refTokenBridge.nativeToRefToken(address(_op), _opChainId);
    // Check that the ref token is deployed
    assertEq(_refTokenBridge.nativeToRefToken(address(_op), _opChainId), _refOp);

    // Check ref token params
    IRefToken.RefTokenMetadata memory _onchainRefTokenMetadata = IRefToken(_refOp).metadata();
    assertEq(_onchainRefTokenMetadata.nativeAsset, address(_op));
    assertEq(_onchainRefTokenMetadata.nativeAssetChainId, _opChainId);
    assertEq(_onchainRefTokenMetadata.nativeAssetName, _op.name());
    assertEq(_onchainRefTokenMetadata.nativeAssetSymbol, _op.symbol());
    assertEq(_onchainRefTokenMetadata.nativeAssetDecimals, _op.decimals());

    // Check that the ref token is on the recipient
    assertEq(IERC20(_refOp).balanceOf(_recipient), _amountToBridge);
  }

  /**
   * @notice Test that the bridge can relay OP from OpChain to Unichain and deploy a RefToken and relay OP again when the ref token is already deployed
   * @param _amountToBridge The amount of OP to relay
   * @param _firstAmountToBridge The amount of OP to relay first time
   */
  function test_relayOpFromOpChainToUnichainWithRefTokenDeployed(
    uint256 _amountToBridge,
    uint256 _firstAmountToBridge
  ) public {
    vm.chainId(_unichainChainId);
    _firstAmountToBridge = bound(_firstAmountToBridge, 1, type(uint128).max);
    _amountToBridge = bound(_amountToBridge, _firstAmountToBridge, type(uint256).max);
    uint256 _secondAmountToBridge = _amountToBridge - _firstAmountToBridge;

    // Create the message to be relayed
    bytes memory _message =
      abi.encodeWithSelector(_refTokenBridge.relay.selector, _firstAmountToBridge, _recipient, _refTokenMetadata);

    // Create the message and identifier for the relay message and the identifier for the sent message
    (bytes memory _sentMessage, Identifier memory _identifier) = _messageAndIdentifier(_message, 0, _unichainChainId);

    // Relay OP from OpChain first time and deploy ref token
    _l2ToL2CrossDomainMessenger.relayMessage(_identifier, _sentMessage);

    // Check that the ref token is on the recipient
    address _refOp = _refTokenBridge.nativeToRefToken(address(_op), _opChainId);
    assertEq(IERC20(_refOp).balanceOf(_recipient), _firstAmountToBridge);

    // Check that ref op was deployed and is the same as the precomputed ref token address
    assertEq(_refOp, _precalculateRefTokenAddress(address(_refTokenBridge), _refTokenMetadata));

    _message =
      abi.encodeWithSelector(_refTokenBridge.relay.selector, _secondAmountToBridge, _recipient, _refTokenMetadata);
    (_sentMessage, _identifier) = _messageAndIdentifier(_message, 1, _unichainChainId);

    // Relay OP from OpChain second time
    _l2ToL2CrossDomainMessenger.relayMessage(_identifier, _sentMessage);

    // Check that the ref token is on the recipient
    assertEq(IERC20(_refOp).balanceOf(_recipient), _firstAmountToBridge + _secondAmountToBridge);

    // Check that ref op was deployed
    assertEq(_refTokenBridge.nativeToRefToken(address(_op), _opChainId), _refOp);
  }

  /**
   * @notice Test that the bridge can send OP to Unichain and relay back to the op chain simulating a user sending the ref token to the op chain from Unichain
   * @param _amountToBridge The amount of OP to send to Unichain
   */
  function test_sendOpToUnichainAndRelayBackToOpChain(uint256 _amountToBridge) public {
    _amountToBridge = bound(_amountToBridge, 1, type(uint256).max);

    // Set up user funds
    deal(address(_op), _user, _amountToBridge);

    vm.startPrank(_user);
    _op.approve(address(_refTokenBridge), _amountToBridge);
    // Send OP to Unichain
    _refTokenBridge.send(_opChainId, _unichainChainId, address(_op), _amountToBridge, _recipient);
    vm.stopPrank();

    address _refOp = _refTokenBridge.nativeToRefToken(address(_op), _opChainId);

    // Check that the total supply of the ref token is 0 in the native chain
    assertEq(IERC20(_refOp).totalSupply(), 0);

    // Create the message to be relayed
    bytes memory _message =
      abi.encodeWithSelector(RefTokenBridge.relay.selector, _amountToBridge, _recipient, _refTokenMetadata);

    // Check that the message hash is correct
    bytes32 _messageHash = Hashing.hashL2toL2CrossDomainMessage({
      _destination: _unichainChainId,
      _source: _opChainId,
      _nonce: 0,
      _sender: address(_refTokenBridge),
      _target: address(_refTokenBridge),
      _message: _message
    });

    // Check that the message hash is correct
    assertEq(true, _l2ToL2CrossDomainMessenger.sentMessages(_messageHash));

    // Now, we assume that the user sends the ref token to the op chain from Unichain

    // Create the message and identifier for the relay message and the identifier for the sent message
    (bytes memory _sentMessage, Identifier memory _identifier) = _messageAndIdentifier(_message, 0, _opChainId);

    // Check that ref token is deployed on the op chain before the relay
    assertEq(_refTokenBridge.isRefTokenDeployed(address(_refOp)), true);

    // Relay OP from Unichain
    _l2ToL2CrossDomainMessenger.relayMessage(_identifier, _sentMessage);

    // Check that the OP is on the recipient and unlocked in the bridge
    assertEq(_op.balanceOf(_recipient), _amountToBridge);
    assertEq(_op.balanceOf(address(_refTokenBridge)), 0);
  }

  /**
   * @notice Helper function to create the message and identifier for the relay message
   * @param _message The message to be relayed
   * @param _nonce The nonce of the relay message
   * @param _chainId The chain id of the relay message
   * @return _sentMessage The sent message
   * @return _identifier The identifier for the relay message
   */
  function _messageAndIdentifier(
    bytes memory _message,
    uint256 _nonce,
    uint256 _chainId
  ) internal view returns (bytes memory _sentMessage, Identifier memory _identifier) {
    _sentMessage = abi.encodePacked(
      abi.encode(L2ToL2CrossDomainMessenger.SentMessage.selector, _chainId, address(_refTokenBridge), _nonce),
      abi.encode(address(_refTokenBridge), _message)
    );

    _identifier = Identifier({
      origin: PredeployAddresses.L2_TO_L2_CROSS_DOMAIN_MESSENGER,
      blockNumber: block.number,
      logIndex: 0,
      timestamp: block.timestamp,
      chainId: _chainId
    });
  }
}<|MERGE_RESOLUTION|>--- conflicted
+++ resolved
@@ -4,6 +4,15 @@
 import {IntegrationBase} from './IntegrationBase.sol';
 import {Hashing} from '@interop-lib/src/libraries/Hashing.sol';
 import {PredeployAddresses} from '@interop-lib/src/libraries/PredeployAddresses.sol';
+import {IHooks} from '@uniswap/v4-core/src/interfaces/IHooks.sol';
+
+import {IAllowanceTransfer} from '@uniswap/permit2/src/interfaces/IAllowanceTransfer.sol';
+
+import {Currency} from '@uniswap/v4-core/src/types/Currency.sol';
+import {PoolKey} from '@uniswap/v4-core/src/types/PoolKey.sol';
+import {IPoolInitializer_v4} from '@uniswap/v4-periphery/src/interfaces/IPoolInitializer_v4.sol';
+import {IPositionManager} from '@uniswap/v4-periphery/src/interfaces/IPositionManager.sol';
+import {Actions} from '@uniswap/v4-periphery/src/libraries/Actions.sol';
 import {IRefTokenBridge, RefTokenBridge} from 'contracts/RefTokenBridge.sol';
 import {IRefToken} from 'interfaces/IRefToken.sol';
 import {IUniSwapExecutor} from 'interfaces/external/IUniSwapExecutor.sol';
@@ -78,14 +87,7 @@
       abi.encodeWithSelector(_refTokenBridge.relay.selector, _amountToBridge, _recipient, _refTokenMetadata);
 
     // Check that the message hash is correct
-    bytes32 _messageHash = Hashing.hashL2toL2CrossDomainMessage({
-      _destination: _unichainChainId,
-      _source: _opChainId,
-      _nonce: 0,
-      _sender: address(_refTokenBridge),
-      _target: address(_refTokenBridge),
-      _message: _message
-    });
+    bytes32 _messageHash = _computeMessageHash(_message, 0, _opChainId, _unichainChainId);
 
     // Check that the message hash is correct
     assertEq(true, _l2ToL2CrossDomainMessenger.sentMessages(_messageHash));
@@ -120,14 +122,7 @@
       abi.encodeWithSelector(_refTokenBridge.relay.selector, _firstAmountToBridge, _recipient, _refTokenMetadata);
 
     // Check that the message hash is correct
-    bytes32 _messageHash = Hashing.hashL2toL2CrossDomainMessage({
-      _destination: _unichainChainId,
-      _source: _opChainId,
-      _nonce: 0,
-      _sender: address(_refTokenBridge),
-      _target: address(_refTokenBridge),
-      _message: _message
-    });
+    bytes32 _messageHash = _computeMessageHash(_message, 0, _opChainId, _unichainChainId);
 
     // Check that the message hash is correct
     assertEq(true, _l2ToL2CrossDomainMessenger.sentMessages(_messageHash));
@@ -154,14 +149,7 @@
       abi.encodeWithSelector(_refTokenBridge.relay.selector, _secondAmountToBridge, _recipient, _refTokenMetadata);
 
     // Check that the message hash is correct
-    _messageHash = Hashing.hashL2toL2CrossDomainMessage({
-      _destination: _unichainChainId,
-      _source: _opChainId,
-      _nonce: 1,
-      _sender: address(_refTokenBridge),
-      _target: address(_refTokenBridge),
-      _message: _message
-    });
+    _messageHash = _computeMessageHash(_message, 1, _opChainId, _unichainChainId);
 
     // Check that the message hash is correct
     assertEq(true, _l2ToL2CrossDomainMessenger.sentMessages(_messageHash));
@@ -188,29 +176,14 @@
     address _refOp = _refTokenBridge.nativeToRefToken(address(_op), _opChainId);
     assertEq(_refOp, address(0));
 
-<<<<<<< HEAD
-    // Create ref token metadata for the usdc
-    IRefToken.RefTokenMetadata memory _refUsdcMetadata = IRefToken.RefTokenMetadata({
-      nativeAsset: address(_usdc),
-      nativeAssetChainId: _opChainId,
-      nativeAssetName: _usdc.name(),
-      nativeAssetSymbol: _usdc.symbol(),
-      nativeAssetDecimals: _usdc.decimals()
-    });
-
-=======
->>>>>>> cfc215e7
     // Swap and send the USDC to Unichain
     _uniSwapExecutor.swapAndSend(
       address(_op), _firstAmountToSwap, abi.encode(_v4SwapParams), _unichainChainId, _recipient, _executionData
     );
 
-<<<<<<< HEAD
-=======
     // Check that the user's OP token balance has decreased
     assertEq(_op.balanceOf(_user), _userBalance - _firstAmountToSwap);
 
->>>>>>> cfc215e7
     // Check that the USDC is on the bridge
     uint256 _usdcBalance = IERC20(_usdc).balanceOf(address(_refTokenBridge));
 
@@ -226,14 +199,7 @@
       abi.encodeWithSelector(_refTokenBridge.relay.selector, _usdcBalance, _recipient, _refUsdcMetadata);
 
     // Check that the message hash is correct
-    bytes32 _messageHash = Hashing.hashL2toL2CrossDomainMessage({
-      _destination: _unichainChainId,
-      _source: _opChainId,
-      _nonce: 0,
-      _sender: address(_refTokenBridge),
-      _target: address(_refTokenBridge),
-      _message: _message
-    });
+    bytes32 _messageHash = _computeMessageHash(_message, 0, _opChainId, _unichainChainId);
 
     // Check that the message hash is correct
     assertEq(true, _l2ToL2CrossDomainMessenger.sentMessages(_messageHash));
@@ -254,14 +220,7 @@
       abi.encodeWithSelector(_refTokenBridge.relay.selector, _usdcBalanceSecondSwap, _recipient, _refUsdcMetadata);
 
     // Check that the message hash is correct
-    _messageHash = Hashing.hashL2toL2CrossDomainMessage({
-      _destination: _unichainChainId,
-      _source: _opChainId,
-      _nonce: 1,
-      _sender: address(_refTokenBridge),
-      _target: address(_refTokenBridge),
-      _message: _message
-    });
+    _messageHash = _computeMessageHash(_message, 1, _opChainId, _unichainChainId);
 
     // Check that the message hash is correct
     assertEq(true, _l2ToL2CrossDomainMessenger.sentMessages(_messageHash));
@@ -317,14 +276,7 @@
     );
 
     // Check that the message hash is correct
-    bytes32 _messageHash = Hashing.hashL2toL2CrossDomainMessage({
-      _destination: _unichainChainId,
-      _source: _opChainId,
-      _nonce: 0,
-      _sender: address(_refTokenBridge),
-      _target: address(_refTokenBridge),
-      _message: _message
-    });
+    bytes32 _messageHash = _computeMessageHash(_message, 0, _opChainId, _unichainChainId);
 
     // Check that the message hash is correct
     assertEq(true, _l2ToL2CrossDomainMessenger.sentMessages(_messageHash));
@@ -349,14 +301,7 @@
     );
 
     // Check that the message hash is correct
-    _messageHash = Hashing.hashL2toL2CrossDomainMessage({
-      _destination: _unichainChainId,
-      _source: _opChainId,
-      _nonce: 1,
-      _sender: address(_refTokenBridge),
-      _target: address(_refTokenBridge),
-      _message: _message
-    });
+    _messageHash = _computeMessageHash(_message, 1, _opChainId, _unichainChainId);
 
     // Check that the message hash is correct
     assertEq(true, _l2ToL2CrossDomainMessenger.sentMessages(_messageHash));
@@ -384,26 +329,8 @@
     assertEq(_refOp, address(0));
 
     // Create destination v4 swap params
-    IUniSwapExecutor.V4SwapExactInParams memory _v4SwapParamsDestination = IUniSwapExecutor.V4SwapExactInParams({
-      tokenOut: address(_op),
-      fee: 3000, // 0.3%
-      tickSpacing: 60, // Stable pairs
-      amountOutMin: 0,
-      deadline: type(uint48).max
-    });
-
-<<<<<<< HEAD
-    // Create ref token metadata for the usdc
-    IRefToken.RefTokenMetadata memory _refUsdcMetadata = IRefToken.RefTokenMetadata({
-      nativeAsset: address(_usdc),
-      nativeAssetChainId: _opChainId,
-      nativeAssetName: _usdc.name(),
-      nativeAssetSymbol: _usdc.symbol(),
-      nativeAssetDecimals: _usdc.decimals()
-    });
-
-=======
->>>>>>> cfc215e7
+    IUniSwapExecutor.V4SwapExactInParams memory _v4SwapParamsDestination = _createV4SwapParams(address(_op));
+
     // Create the execution data
     _executionData = IRefTokenBridge.ExecutionData({
       destinationExecutor: address(_uniSwapExecutor),
@@ -417,13 +344,10 @@
       address(_op), _firstAmountToSwap, abi.encode(_v4SwapParams), _unichainChainId, _recipient, _executionData
     );
 
-<<<<<<< HEAD
-=======
     // Check that the user's OP token balance has decreased
     assertEq(_op.balanceOf(_user), _userBalance - _firstAmountToSwap);
 
     // Check that the USDC is on the bridge
->>>>>>> cfc215e7
     uint256 _usdcBalance = IERC20(_usdc).balanceOf(address(_refTokenBridge));
 
     // Check that the USDC is on the bridge
@@ -439,14 +363,7 @@
     );
 
     // Check that the message hash is correct
-    bytes32 _messageHash = Hashing.hashL2toL2CrossDomainMessage({
-      _destination: _unichainChainId,
-      _source: _opChainId,
-      _nonce: 0,
-      _sender: address(_refTokenBridge),
-      _target: address(_refTokenBridge),
-      _message: _message
-    });
+    bytes32 _messageHash = _computeMessageHash(_message, 0, _opChainId, _unichainChainId);
 
     // Check that the message hash is correct
     assertEq(true, _l2ToL2CrossDomainMessenger.sentMessages(_messageHash));
@@ -468,14 +385,193 @@
     );
 
     // Check that the message hash is correct
-    _messageHash = Hashing.hashL2toL2CrossDomainMessage({
-      _destination: _unichainChainId,
-      _source: _opChainId,
-      _nonce: 1,
-      _sender: address(_refTokenBridge),
-      _target: address(_refTokenBridge),
-      _message: _message
-    });
+    _messageHash = _computeMessageHash(_message, 1, _opChainId, _unichainChainId);
+
+    // Check that the message hash is correct
+    assertEq(true, _l2ToL2CrossDomainMessenger.sentMessages(_messageHash));
+  }
+
+  /**
+   * @notice Test that the bridge can send OP to Unichain and send execute data to swap through the executor
+   */
+  function test_sendFromOpChainToUnichainThroughExecutorWithRefToken() public {
+    uint256 _amountToRelay = 100_000 ether;
+    uint256 _amountToSwap = 1 ether;
+
+    // Create the ref token metadata
+    IRefToken.RefTokenMetadata memory _opRefTokenMetadata = _createRefTokenMetadata(address(_op), _unichainChainId);
+
+    IRefToken.RefTokenMetadata memory _usdcRefTokenMetadata = _createRefTokenMetadata(address(_usdc), _unichainChainId);
+
+    // Relay the op ref token
+    _relayToGetRefToken(_amountToRelay, 0, _opRefTokenMetadata);
+
+    // Relay the usdc ref token
+    _relayToGetRefToken(_amountToRelay, 1, _usdcRefTokenMetadata);
+
+    address _refOp = _refTokenBridge.nativeToRefToken(address(_op), _unichainChainId);
+    address _refUsdc = _refTokenBridge.nativeToRefToken(address(_usdc), _unichainChainId);
+
+    // Check that the ref token is on the recipient
+    assertEq(IERC20(_refOp).balanceOf(_recipient), _amountToRelay);
+    assertEq(IERC20(_refUsdc).balanceOf(_recipient), _amountToRelay);
+
+    // Create the pool and mint the position
+    vm.startPrank(_recipient);
+    _createPoolAndMintPosition(address(_refOp), address(_refUsdc), _amountToRelay, _amountToRelay);
+    vm.stopPrank();
+
+    // Create the swap params
+    IUniSwapExecutor.V4SwapExactInParams memory _v4SwapParams = _createV4SwapParams(address(_refUsdc));
+
+    // Create the execution data
+    IRefTokenBridge.ExecutionData memory _executionData = IRefTokenBridge.ExecutionData({
+      destinationExecutor: address(_uniSwapExecutor),
+      destinationChainId: _opChainId,
+      data: abi.encode(_v4SwapParams),
+      refundAddress: _refund
+    });
+
+    // Create the message to be relayed to execute a swap, now the recipient is the user
+    bytes memory _message = abi.encodeWithSelector(
+      _refTokenBridge.relayAndExecute.selector, _amountToSwap, _user, _opRefTokenMetadata, _executionData
+    );
+
+    // Create the message and identifier for the relay message and the identifier for the sent message
+    (bytes memory _sentMessage, Identifier memory _identifier) = _messageAndIdentifier(_message, 2, _opChainId);
+
+    // Relay the message
+    _l2ToL2CrossDomainMessenger.relayMessage(_identifier, _sentMessage);
+
+    uint128 _fixUsdcSwapped = 614_726;
+    // Check that the ref usdc is got to the user
+    assertEq(IERC20(_refUsdc).balanceOf(_user), _fixUsdcSwapped);
+
+    // Create the swap params
+    _v4SwapParams = _createV4SwapParams(address(_refOp));
+
+    // Only send the usdc to the op chain
+    _executionData.destinationExecutor = address(0);
+
+    // Swap and send the usdc to the op chain
+    vm.startPrank(_user);
+    IERC20(_refUsdc).approve(address(_uniSwapExecutor), _fixUsdcSwapped);
+    _uniSwapExecutor.swapAndSend(
+      address(_refUsdc), _fixUsdcSwapped, abi.encode(_v4SwapParams), _unichainChainId, _recipient, _executionData
+    );
+    vm.stopPrank();
+
+    // Check that the usdc is sent to the op chain
+    assertEq(IERC20(_refUsdc).balanceOf(_user), 0);
+
+    uint256 _fixOpSwapped = 994_006_798_483_961_118;
+
+    // Create the message to be relayed
+    _message = abi.encodeWithSelector(_refTokenBridge.relay.selector, _fixOpSwapped, _recipient, _opRefTokenMetadata);
+
+    // Check that the message hash is correct
+    bytes32 _messageHash = _computeMessageHash(_message, 0, _opChainId, _unichainChainId);
+
+    // Check that the message hash is correct
+    assertEq(true, _l2ToL2CrossDomainMessenger.sentMessages(_messageHash));
+  }
+
+  /**
+   * @notice Test that the bridge can send and execute a swap from OpChain to Unichain through the executor
+   */
+  function test_sendAndExecuteFromOpChainToUnichainThroughExecutorWithRefToken() public {
+    uint256 _amountToRelay = 100_000 ether;
+    uint256 _amountToSwap = 1 ether;
+
+    // Create the ref token metadata
+    IRefToken.RefTokenMetadata memory _opRefTokenMetadata = _createRefTokenMetadata(address(_op), _unichainChainId);
+
+    IRefToken.RefTokenMetadata memory _usdcRefTokenMetadata = _createRefTokenMetadata(address(_usdc), _unichainChainId);
+
+    // Relay the op ref token
+    _relayToGetRefToken(_amountToRelay, 0, _opRefTokenMetadata);
+
+    // Relay the usdc ref token
+    _relayToGetRefToken(_amountToRelay, 1, _usdcRefTokenMetadata);
+
+    address _refOp = _refTokenBridge.nativeToRefToken(address(_op), _unichainChainId);
+    address _refUsdc = _refTokenBridge.nativeToRefToken(address(_usdc), _unichainChainId);
+
+    // Check that the ref token is on the recipient
+    assertEq(IERC20(_refOp).balanceOf(_recipient), _amountToRelay);
+    assertEq(IERC20(_refUsdc).balanceOf(_recipient), _amountToRelay);
+
+    // Create the pool and mint the position
+    vm.startPrank(_recipient);
+    _createPoolAndMintPosition(address(_refOp), address(_refUsdc), _amountToRelay, _amountToRelay);
+    vm.stopPrank();
+
+    // Create the swap params
+    IUniSwapExecutor.V4SwapExactInParams memory _v4SwapParams = _createV4SwapParams(address(_refUsdc));
+
+    // Create the execution data
+    IRefTokenBridge.ExecutionData memory _executionData = IRefTokenBridge.ExecutionData({
+      destinationExecutor: address(_uniSwapExecutor),
+      destinationChainId: _opChainId,
+      data: abi.encode(_v4SwapParams),
+      refundAddress: _refund
+    });
+
+    // Create the message to be relayed to execute a swap, now the recipient is the user
+    bytes memory _message = abi.encodeWithSelector(
+      _refTokenBridge.relayAndExecute.selector, _amountToSwap, _user, _opRefTokenMetadata, _executionData
+    );
+
+    // Create the message and identifier for the relay message and the identifier for the sent message
+    (bytes memory _sentMessage, Identifier memory _identifier) = _messageAndIdentifier(_message, 2, _opChainId);
+
+    // Relay the message
+    _l2ToL2CrossDomainMessenger.relayMessage(_identifier, _sentMessage);
+
+    uint128 _fixUsdcSwapped = 614_726;
+    // Check that the ref usdc is got to the user
+    assertEq(IERC20(_refUsdc).balanceOf(_user), _fixUsdcSwapped);
+
+    // Create the swap params
+    _v4SwapParams = IUniSwapExecutor.V4SwapExactInParams({
+      tokenOut: address(_refOp),
+      fee: 3000, // 0.3%
+      tickSpacing: 60, // Stable pairs
+      amountOutMin: 0,
+      deadline: type(uint48).max
+    });
+
+    // Create destination v4 swap params
+    IUniSwapExecutor.V4SwapExactInParams memory _v4SwapParamsDestination = _createV4SwapParams(address(_op));
+
+    // Create the execution data
+    _executionData = IRefTokenBridge.ExecutionData({
+      destinationExecutor: address(_uniSwapExecutor),
+      destinationChainId: _unichainChainId,
+      data: abi.encode(_v4SwapParamsDestination),
+      refundAddress: _refund
+    });
+
+    // Swap and send the usdc to the op chain
+    vm.startPrank(_user);
+    IERC20(_refUsdc).approve(address(_uniSwapExecutor), _fixUsdcSwapped);
+    _uniSwapExecutor.swapAndSend(
+      address(_refUsdc), _fixUsdcSwapped, abi.encode(_v4SwapParams), _unichainChainId, _recipient, _executionData
+    );
+    vm.stopPrank();
+
+    // Check that the usdc is sent to the op chain
+    assertEq(IERC20(_refUsdc).balanceOf(_user), 0);
+
+    uint256 _fixOpSwapped = 994_006_798_483_961_118;
+
+    // Compute the message that should have been relayed
+    _message = abi.encodeWithSelector(
+      _refTokenBridge.relayAndExecute.selector, _fixOpSwapped, _recipient, _opRefTokenMetadata, _executionData
+    );
+
+    // Check that the message hash is correct
+    bytes32 _messageHash = _computeMessageHash(_message, 0, _opChainId, _unichainChainId);
 
     // Check that the message hash is correct
     assertEq(true, _l2ToL2CrossDomainMessenger.sentMessages(_messageHash));
@@ -565,6 +661,130 @@
   }
 
   /**
+   * @notice Test that the bridge can relay a message from unichain to op chain and execute a swap
+   */
+  function test_relayAndExecuteToOpChainAndSwap() public {
+    uint256 _amountToRelay = 100_000 ether;
+    uint256 _amountToSwap = 1 ether;
+
+    // Create the ref token metadata
+    IRefToken.RefTokenMetadata memory _opRefTokenMetadata = _createRefTokenMetadata(address(_op), _unichainChainId);
+
+    IRefToken.RefTokenMetadata memory _usdcRefTokenMetadata = _createRefTokenMetadata(address(_usdc), _unichainChainId);
+
+    // Relay the op ref token
+    _relayToGetRefToken(_amountToRelay, 0, _opRefTokenMetadata);
+
+    // Relay the usdc ref token
+    _relayToGetRefToken(_amountToRelay, 1, _usdcRefTokenMetadata);
+
+    address _refOp = _refTokenBridge.nativeToRefToken(address(_op), _unichainChainId);
+    address _refUsdc = _refTokenBridge.nativeToRefToken(address(_usdc), _unichainChainId);
+
+    // Check that the ref token is on the recipient
+    assertEq(IERC20(_refOp).balanceOf(_recipient), _amountToRelay);
+    assertEq(IERC20(_refUsdc).balanceOf(_recipient), _amountToRelay);
+
+    // Create the pool and mint the position
+    vm.startPrank(_recipient);
+    _createPoolAndMintPosition(address(_refOp), address(_refUsdc), _amountToRelay, _amountToRelay);
+    vm.stopPrank();
+
+    // Create the swap params
+    IUniSwapExecutor.V4SwapExactInParams memory _v4SwapParams = _createV4SwapParams(address(_refUsdc));
+
+    // Create the execution data
+    IRefTokenBridge.ExecutionData memory _executionData = IRefTokenBridge.ExecutionData({
+      destinationExecutor: address(_uniSwapExecutor),
+      destinationChainId: _opChainId,
+      data: abi.encode(_v4SwapParams),
+      refundAddress: _refund
+    });
+
+    // Create the message to be relayed to execute a swap, now the recipient is the user
+    bytes memory _message = abi.encodeWithSelector(
+      _refTokenBridge.relayAndExecute.selector, _amountToSwap, _user, _opRefTokenMetadata, _executionData
+    );
+
+    // Create the message and identifier for the relay message and the identifier for the sent message
+    (bytes memory _sentMessage, Identifier memory _identifier) = _messageAndIdentifier(_message, 2, _opChainId);
+
+    // Relay the message
+    _l2ToL2CrossDomainMessenger.relayMessage(_identifier, _sentMessage);
+
+    uint256 _fixUsdcSwapped = 614_726;
+    // Check that the ref usdc is got to the user
+    assertEq(IERC20(_refUsdc).balanceOf(_user), _fixUsdcSwapped);
+
+    // Check that the ref op token is swapped
+    assertEq(IERC20(_refOp).balanceOf(_user), 0);
+  }
+
+  /**
+   * @notice Test that the bridge can relay a message from op chain to unichain and execute a swap and send the usdc to the destination chain in unichain
+   */
+  function test_relayAndExecuteToOpChainAndSwapAndSendToDestination() public {
+    uint256 _amountToRelay = 100_000 ether;
+    uint256 _amountToSwap = 1 ether;
+
+    // Create the ref token metadata
+    IRefToken.RefTokenMetadata memory _opRefTokenMetadata = _createRefTokenMetadata(address(_op), _unichainChainId);
+
+    IRefToken.RefTokenMetadata memory _usdcRefTokenMetadata = _createRefTokenMetadata(address(_usdc), _unichainChainId);
+
+    // Relay the op ref token
+    _relayToGetRefToken(_amountToRelay, 0, _opRefTokenMetadata);
+
+    // Relay the usdc ref token
+    _relayToGetRefToken(_amountToRelay, 1, _usdcRefTokenMetadata);
+
+    address _refOp = _refTokenBridge.nativeToRefToken(address(_op), _unichainChainId);
+    address _refUsdc = _refTokenBridge.nativeToRefToken(address(_usdc), _unichainChainId);
+
+    // Check that the ref token is on the recipient
+    assertEq(IERC20(_refOp).balanceOf(_recipient), _amountToRelay);
+    assertEq(IERC20(_refUsdc).balanceOf(_recipient), _amountToRelay);
+
+    // Create the pool and mint the position
+    vm.startPrank(_recipient);
+    _createPoolAndMintPosition(address(_refOp), address(_refUsdc), _amountToRelay, _amountToRelay);
+    vm.stopPrank();
+
+    // Create the swap params
+    IUniSwapExecutor.V4SwapExactInParams memory _v4SwapParams = _createV4SwapParams(address(_refUsdc));
+
+    // Create the execution data
+    IRefTokenBridge.ExecutionData memory _executionData = IRefTokenBridge.ExecutionData({
+      destinationExecutor: address(_uniSwapExecutor),
+      destinationChainId: _unichainChainId,
+      data: abi.encode(_v4SwapParams),
+      refundAddress: _refund
+    });
+
+    // Create the message to be relayed to execute a swap, now the recipient is the user
+    bytes memory _message = abi.encodeWithSelector(
+      _refTokenBridge.relayAndExecute.selector, _amountToSwap, _user, _opRefTokenMetadata, _executionData
+    );
+
+    // Create the message and identifier for the relay message and the identifier for the sent message
+    (bytes memory _sentMessage, Identifier memory _identifier) = _messageAndIdentifier(_message, 2, _opChainId);
+
+    // Relay the message
+    _l2ToL2CrossDomainMessenger.relayMessage(_identifier, _sentMessage);
+
+    uint256 _fixUsdcSwapped = 614_726;
+
+    // Create the message to be relayed to final destination
+    _message = abi.encodeWithSelector(RefTokenBridge.relay.selector, _fixUsdcSwapped, _user, _usdcRefTokenMetadata);
+
+    // Check that the message hash is correct
+    bytes32 _messageHash = _computeMessageHash(_message, 0, _opChainId, _unichainChainId);
+
+    // Check that the message hash is correct
+    assertEq(true, _l2ToL2CrossDomainMessenger.sentMessages(_messageHash));
+  }
+
+  /**
    * @notice Test that the bridge can send OP to Unichain and relay back to the op chain simulating a user sending the ref token to the op chain from Unichain
    * @param _amountToBridge The amount of OP to send to Unichain
    */
@@ -590,32 +810,83 @@
       abi.encodeWithSelector(RefTokenBridge.relay.selector, _amountToBridge, _recipient, _refTokenMetadata);
 
     // Check that the message hash is correct
-    bytes32 _messageHash = Hashing.hashL2toL2CrossDomainMessage({
-      _destination: _unichainChainId,
-      _source: _opChainId,
-      _nonce: 0,
+    bytes32 _messageHash = _computeMessageHash(_message, 0, _opChainId, _unichainChainId);
+
+    // Check that the message hash is correct
+    assertEq(true, _l2ToL2CrossDomainMessenger.sentMessages(_messageHash));
+
+    // Now, we assume that the user sends the ref token to the op chain from Unichain
+
+    // Create the message and identifier for the relay message and the identifier for the sent message
+    (bytes memory _sentMessage, Identifier memory _identifier) = _messageAndIdentifier(_message, 0, _opChainId);
+
+    // Check that ref token is deployed on the op chain before the relay
+    assertEq(_refTokenBridge.isRefTokenDeployed(address(_refOp)), true);
+
+    // Relay OP from Unichain
+    _l2ToL2CrossDomainMessenger.relayMessage(_identifier, _sentMessage);
+
+    // Check that the OP is on the recipient and unlocked in the bridge
+    assertEq(_op.balanceOf(_recipient), _amountToBridge);
+    assertEq(_op.balanceOf(address(_refTokenBridge)), 0);
+  }
+
+  /**
+   * @notice Helper function to create the ref token metadata
+   * @param _token The token to create the metadata for
+   * @param _chainId The chain id of the token
+   * @return _refTokenMetadata The ref token metadata
+   */
+  function _createRefTokenMetadata(
+    address _token,
+    uint256 _chainId
+  ) internal view returns (IRefToken.RefTokenMetadata memory _refTokenMetadata) {
+    _refTokenMetadata = IRefToken.RefTokenMetadata({
+      nativeAsset: _token,
+      nativeAssetChainId: _chainId,
+      nativeAssetName: IERC20(_token).name(),
+      nativeAssetSymbol: IERC20(_token).symbol(),
+      nativeAssetDecimals: IERC20(_token).decimals()
+    });
+  }
+
+  /**
+   * @notice Helper function to create the v4 swap params
+   * @param _tokenOut The token to swap to
+   * @return _v4SwapParams The v4 swap params
+   */
+  function _createV4SwapParams(address _tokenOut) internal pure returns (IUniSwapExecutor.V4SwapExactInParams memory) {
+    return IUniSwapExecutor.V4SwapExactInParams({
+      tokenOut: _tokenOut,
+      fee: 3000, // 0.3%
+      tickSpacing: 60, // Stable pairs
+      amountOutMin: 0,
+      deadline: type(uint48).max
+    });
+  }
+
+  /**
+   * @notice Helper function to compute the message hash
+   * @param _message The message to be relayed
+   * @param _nonce The nonce of the relay message
+   * @param _sourceChainId The chain id of the origin of the sent message
+   * @param _destinationChainId The chain id of the destination of the sent message
+   * @return _messageHash The message hash
+   */
+  function _computeMessageHash(
+    bytes memory _message,
+    uint256 _nonce,
+    uint256 _sourceChainId,
+    uint256 _destinationChainId
+  ) internal view returns (bytes32 _messageHash) {
+    _messageHash = Hashing.hashL2toL2CrossDomainMessage({
+      _destination: _destinationChainId,
+      _source: _sourceChainId,
+      _nonce: _nonce,
       _sender: address(_refTokenBridge),
       _target: address(_refTokenBridge),
       _message: _message
     });
-
-    // Check that the message hash is correct
-    assertEq(true, _l2ToL2CrossDomainMessenger.sentMessages(_messageHash));
-
-    // Now, we assume that the user sends the ref token to the op chain from Unichain
-
-    // Create the message and identifier for the relay message and the identifier for the sent message
-    (bytes memory _sentMessage, Identifier memory _identifier) = _messageAndIdentifier(_message, 0, _opChainId);
-
-    // Check that ref token is deployed on the op chain before the relay
-    assertEq(_refTokenBridge.isRefTokenDeployed(address(_refOp)), true);
-
-    // Relay OP from Unichain
-    _l2ToL2CrossDomainMessenger.relayMessage(_identifier, _sentMessage);
-
-    // Check that the OP is on the recipient and unlocked in the bridge
-    assertEq(_op.balanceOf(_recipient), _amountToBridge);
-    assertEq(_op.balanceOf(address(_refTokenBridge)), 0);
   }
 
   /**
@@ -644,4 +915,86 @@
       chainId: _chainId
     });
   }
+
+  /**
+   * @notice Helper function to relay to get the ref token
+   * @param _amountToBridge The amount of token to relay
+   * @param _nonce The nonce of the relay message
+   */
+  function _relayToGetRefToken(
+    uint256 _amountToBridge,
+    uint256 _nonce,
+    IRefToken.RefTokenMetadata memory _refTokenMetadata
+  ) internal {
+    // Create the message to be relayed
+    bytes memory _message =
+      abi.encodeWithSelector(_refTokenBridge.relay.selector, _amountToBridge, _recipient, _refTokenMetadata);
+
+    // Create the message and identifier for the relay message and the identifier for the sent message
+    (bytes memory _sentMessage, Identifier memory _identifier) = _messageAndIdentifier(_message, _nonce, _opChainId);
+
+    // Relay the message
+    _l2ToL2CrossDomainMessenger.relayMessage(_identifier, _sentMessage);
+  }
+
+  /**
+   * @notice Helper function to create the pool and mint a position
+   */
+  function _createPoolAndMintPosition(address _token0, address _token1, uint256 _amount0, uint256 _amount1) internal {
+    IPositionManager _positionManager = IPositionManager(0x3C3Ea4B57a46241e54610e5f022E5c45859A1017);
+
+    // approve permit2 as a spender
+    IERC20(_token0).approve(address(_uniSwapExecutor.PERMIT2()), type(uint256).max);
+    IERC20(_token1).approve(address(_uniSwapExecutor.PERMIT2()), type(uint256).max);
+
+    // approve `PositionManager` as a spender
+    IAllowanceTransfer(address(_uniSwapExecutor.PERMIT2())).approve(
+      _token0, address(_positionManager), type(uint160).max, type(uint48).max
+    );
+    IAllowanceTransfer(address(_uniSwapExecutor.PERMIT2())).approve(
+      _token1, address(_positionManager), type(uint160).max, type(uint48).max
+    );
+
+    // Create the params for the multicall
+    bytes[] memory _params = new bytes[](2);
+
+    bool _zeroForOne = _token0 < _token1;
+
+    // Create the pool key
+    PoolKey memory _poolKey = PoolKey({
+      currency0: _zeroForOne ? Currency.wrap(_token0) : Currency.wrap(_token1),
+      currency1: _zeroForOne ? Currency.wrap(_token1) : Currency.wrap(_token0),
+      fee: 3000,
+      tickSpacing: 60,
+      hooks: IHooks(address(0))
+    });
+
+    // Fixed value for the sqrt price usdc 1 op 0.5
+    uint160 _sqrtPriceX96 = 560_227_709_747_861_399_344_248;
+    _params[0] = abi.encodeWithSelector(IPoolInitializer_v4.initializePool.selector, _poolKey, _sqrtPriceX96);
+
+    // Create the actions
+    bytes memory _actions = abi.encodePacked(uint8(Actions.MINT_POSITION), uint8(Actions.SETTLE_PAIR));
+
+    // Create the mint params
+    bytes[] memory _mintParams = new bytes[](2);
+
+    // Fixed values for the pool
+    int24 _tickLower = -285_540;
+    int24 _tickUpper = -281_160;
+    uint128 _liquidity = 10 ether;
+
+    // Create the mint params
+    _mintParams[0] = abi.encode(_poolKey, _tickLower, _tickUpper, _liquidity, _amount0, _amount1, _recipient, '');
+
+    // Create the mint params
+    _mintParams[1] = abi.encode(_poolKey.currency0, _poolKey.currency1);
+
+    // Create the deadline
+    uint256 _deadline = block.timestamp + 60;
+    _params[1] =
+      abi.encodeWithSelector(_positionManager.modifyLiquidities.selector, abi.encode(_actions, _mintParams), _deadline);
+
+    _positionManager.multicall(_params);
+  }
 }
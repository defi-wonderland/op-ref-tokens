--- conflicted
+++ resolved
@@ -30,6 +30,7 @@
     refTokenBridge = new RefTokenBridgeForTest(l2ToL2CrossDomainMessenger);
 
     refTokenMetadata = IRefTokenBridge.RefTokenMetadata({
+      nativeAssetAddress: nativeAsset,
       nativeAssetChainId: block.chainid,
       nativeAssetName: refTokenName,
       nativeAssetSymbol: refTokenSymbol,
@@ -104,20 +105,11 @@
     // Hardcoded to this chain id since it is the first time the ref token is deployed when the native asset is locked
     _refTokenMetadata.nativeAssetChainId = block.chainid;
 
-<<<<<<< HEAD
     (address _precalculatedRefToken, bytes32 _salt, bytes32 _initCodeHash) =
       _precalculateRefTokenAddress(address(refTokenBridge), _refTokenBridgeData.token, _refTokenMetadata);
 
     if (refTokenDeployed[_salt][_initCodeHash]) vm.skip(true);
     refTokenDeployed[_salt][_initCodeHash] = true;
-=======
-    IRefTokenBridge.RefTokenMetadata memory _refTokenMetadata = IRefTokenBridge.RefTokenMetadata({
-      nativeAssetAddress: _refTokenBridgeData.token,
-      nativeAssetChainId: block.chainid,
-      nativeAssetName: 'RefToken',
-      nativeAssetSymbol: 'REF'
-    });
->>>>>>> e04fd32c
 
     bytes memory _message =
       abi.encodeWithSelector(IRefTokenBridge.relay.selector, _refTokenBridgeData, _refTokenMetadata);
@@ -174,31 +166,19 @@
     refTokenBridge.send(_refTokenBridgeData, _destinationChainId);
 
     (
-<<<<<<< HEAD
+      address _nativeAssetAddress,
       uint256 _nativeAssetChainId,
       string memory _nativeAssetName,
       string memory _nativeAssetSymbol,
       uint8 _nativeAssetDecimals
     ) = refTokenBridge.refTokenMetadata(_precalculatedRefToken);
 
+    assertEq(_nativeAssetAddress, _refTokenBridgeData.token);
     assertEq(_nativeAssetChainId, _refTokenMetadata.nativeAssetChainId);
     assertEq(_nativeAssetName, _refTokenMetadata.nativeAssetName);
     assertEq(_nativeAssetSymbol, _refTokenMetadata.nativeAssetSymbol);
     assertEq(_nativeAssetDecimals, _refTokenMetadata.nativeAssetDecimals);
     assertEq(refTokenBridge.refTokenAddress(_refTokenBridgeData.token), _precalculatedRefToken);
-=======
-      address _nativeAssetAddress,
-      uint256 _nativeAssetChainId,
-      string memory _nativeAssetName,
-      string memory _nativeAssetSymbol
-    ) = refTokenBridge.refTokenMetadata(refToken);
-
-    assertEq(_nativeAssetAddress, _refTokenBridgeData.token);
-    assertEq(_nativeAssetChainId, block.chainid);
-    assertEq(_nativeAssetName, 'RefToken');
-    assertEq(_nativeAssetSymbol, 'REF');
-    assertEq(refTokenBridge.refTokenAddress(_refTokenBridgeData.token), refToken);
->>>>>>> e04fd32c
   }
 
   function test_SendWhenCalledWithANativeTokenFollowingSuccessions(
@@ -212,16 +192,6 @@
     _refTokenBridgeData.amount = bound(_refTokenBridgeData.amount, 1, type(uint256).max);
     _destinationChainId = bound(_destinationChainId, 1, type(uint256).max);
 
-<<<<<<< HEAD
-=======
-    IRefTokenBridge.RefTokenMetadata memory _refTokenMetadata = IRefTokenBridge.RefTokenMetadata({
-      nativeAssetAddress: _refTokenBridgeData.token,
-      nativeAssetChainId: block.chainid,
-      nativeAssetName: 'RefToken',
-      nativeAssetSymbol: 'REF'
-    });
-
->>>>>>> e04fd32c
     refTokenBridge.setRefTokenAddress(_refTokenBridgeData.token, refToken);
     refTokenBridge.setRefTokenMetadata(refToken, refTokenMetadata);
 
@@ -264,17 +234,11 @@
     refTokenBridge.send(_refTokenBridgeData, _destinationChainId);
 
     (
-<<<<<<< HEAD
+      address _nativeAssetAddress,
       uint256 _nativeAssetChainId,
       string memory _nativeAssetName,
       string memory _nativeAssetSymbol,
       uint8 _nativeAssetDecimals
-=======
-      address _nativeAssetAddress,
-      uint256 _nativeAssetChainId,
-      string memory _nativeAssetName,
-      string memory _nativeAssetSymbol
->>>>>>> e04fd32c
     ) = refTokenBridge.refTokenMetadata(refToken);
 
     assertEq(_nativeAssetAddress, _refTokenBridgeData.token);
@@ -304,16 +268,6 @@
     _refTokenMetadata.nativeAssetChainId = _nativeAssetChainId;
     _refTokenBridgeData.token = refToken;
 
-<<<<<<< HEAD
-=======
-    _refTokenMetadata = IRefTokenBridge.RefTokenMetadata({
-      nativeAssetAddress: _refTokenMetadata.nativeAssetAddress,
-      nativeAssetChainId: block.chainid,
-      nativeAssetName: 'RefToken',
-      nativeAssetSymbol: 'REF'
-    });
-
->>>>>>> e04fd32c
     refTokenBridge.setRefTokenMetadata(refToken, _refTokenMetadata);
 
     bytes memory _message =
@@ -426,20 +380,11 @@
     // Hardcoded to this chain id since it is the first time the ref token is deployed when the native asset is locked
     _refTokenMetadata.nativeAssetChainId = block.chainid;
 
-<<<<<<< HEAD
     (address _precalculatedRefToken, bytes32 _salt, bytes32 _initCodeHash) =
       _precalculateRefTokenAddress(address(refTokenBridge), _refTokenBridgeData.token, _refTokenMetadata);
 
     if (refTokenDeployed[_salt][_initCodeHash]) vm.skip(true);
     refTokenDeployed[_salt][_initCodeHash] = true;
-=======
-    IRefTokenBridge.RefTokenMetadata memory _refTokenMetadata = IRefTokenBridge.RefTokenMetadata({
-      nativeAssetAddress: _refTokenBridgeData.token,
-      nativeAssetChainId: block.chainid,
-      nativeAssetName: 'RefToken',
-      nativeAssetSymbol: 'REF'
-    });
->>>>>>> e04fd32c
 
     bytes memory _message = abi.encodeWithSelector(
       IRefTokenBridge.relayAndExecute.selector, _refTokenBridgeData, _refTokenMetadata, caller, _data
@@ -497,7 +442,7 @@
     refTokenBridge.sendAndExecute(_refTokenBridgeData, _destinationChainId, _data);
 
     (
-<<<<<<< HEAD
+      address _nativeAssetAddress,
       uint256 _nativeAssetChainId,
       string memory _nativeAssetName,
       string memory _nativeAssetSymbol,
@@ -509,113 +454,74 @@
     assertEq(_nativeAssetSymbol, _refTokenMetadata.nativeAssetSymbol, '3');
     assertEq(_nativeAssetDecimals, _refTokenMetadata.nativeAssetDecimals, '4');
     assertEq(refTokenBridge.refTokenAddress(_refTokenBridgeData.token), _precalculatedRefToken, '5');
-=======
+  }
+
+  function test_SendAndExecuteWhenCalledWithANativeTokenFollowingSuccessions(
+    IRefTokenBridge.RefTokenBridgeData memory _refTokenBridgeData,
+    uint256 _destinationChainId,
+    bytes memory _data
+  ) external {
+    _assumeFuzzable(_refTokenBridgeData.token);
+    _assumeFuzzable(_refTokenBridgeData.recipient);
+    _assumeFuzzable(_refTokenBridgeData.destinationExecutor);
+
+    _refTokenBridgeData.amount = bound(_refTokenBridgeData.amount, 1, type(uint256).max);
+    _destinationChainId = bound(_destinationChainId, 1, type(uint256).max);
+
+    refTokenBridge.setRefTokenAddress(_refTokenBridgeData.token, refToken);
+    refTokenBridge.setRefTokenMetadata(refToken, refTokenMetadata);
+
+    bytes memory _message =
+      abi.encodeWithSelector(IRefTokenBridge.relayAndExecute.selector, _refTokenBridgeData, refTokenMetadata, _data);
+
+    // Mocks and Expects
+    _mockAndExpect(
+      refToken, abi.encodeWithSelector(IRefToken.NATIVE_ASSET_CHAIN_ID.selector), abi.encode(block.chainid)
+    );
+
+    _mockAndExpect(
+      _refTokenBridgeData.token,
+      abi.encodeWithSelector(IERC20.transferFrom.selector, caller, address(refTokenBridge), _refTokenBridgeData.amount),
+      abi.encode(true)
+    );
+
+    _mockAndExpect(
+      address(l2ToL2CrossDomainMessenger),
+      abi.encodeWithSelector(
+        IL2ToL2CrossDomainMessenger.sendMessage.selector, _destinationChainId, address(refTokenBridge), _message
+      ),
+      abi.encode(true)
+    );
+
+    // Emits
+    vm.expectEmit(address(refTokenBridge));
+    emit IRefTokenBridge.TokensLocked(_refTokenBridgeData.token, _refTokenBridgeData.amount);
+
+    vm.expectEmit();
+    emit IRefTokenBridge.MessageSent(
+      _refTokenBridgeData.token,
+      _refTokenBridgeData.amount,
+      _refTokenBridgeData.recipient,
+      _refTokenBridgeData.destinationExecutor,
+      _destinationChainId
+    );
+
+    vm.prank(caller);
+    refTokenBridge.sendAndExecute(_refTokenBridgeData, _destinationChainId, _data);
+
+    (
       address _nativeAssetAddress,
       uint256 _nativeAssetChainId,
       string memory _nativeAssetName,
-      string memory _nativeAssetSymbol
+      string memory _nativeAssetSymbol,
+      uint8 _nativeAssetDecimals
     ) = refTokenBridge.refTokenMetadata(refToken);
 
     assertEq(_nativeAssetAddress, _refTokenBridgeData.token);
     assertEq(_nativeAssetChainId, block.chainid);
     assertEq(_nativeAssetName, 'RefToken');
     assertEq(_nativeAssetSymbol, 'REF');
-    assertEq(refTokenBridge.refTokenAddress(_refTokenBridgeData.token), refToken);
->>>>>>> e04fd32c
-  }
-
-  function test_SendAndExecuteWhenCalledWithANativeTokenFollowingSuccessions(
-    IRefTokenBridge.RefTokenBridgeData memory _refTokenBridgeData,
-    uint256 _destinationChainId,
-    bytes memory _data
-  ) external {
-    _assumeFuzzable(_refTokenBridgeData.token);
-    _assumeFuzzable(_refTokenBridgeData.recipient);
-    _assumeFuzzable(_refTokenBridgeData.destinationExecutor);
-
-    _refTokenBridgeData.amount = bound(_refTokenBridgeData.amount, 1, type(uint256).max);
-    _destinationChainId = bound(_destinationChainId, 1, type(uint256).max);
-
-<<<<<<< HEAD
-=======
-    IRefTokenBridge.RefTokenMetadata memory _refTokenMetadata = IRefTokenBridge.RefTokenMetadata({
-      nativeAssetAddress: _refTokenBridgeData.token,
-      nativeAssetChainId: block.chainid,
-      nativeAssetName: 'RefToken',
-      nativeAssetSymbol: 'REF'
-    });
-
->>>>>>> e04fd32c
-    refTokenBridge.setRefTokenAddress(_refTokenBridgeData.token, refToken);
-    refTokenBridge.setRefTokenMetadata(refToken, refTokenMetadata);
-
-<<<<<<< HEAD
-    bytes memory _message =
-      abi.encodeWithSelector(IRefTokenBridge.relayAndExecute.selector, _refTokenBridgeData, refTokenMetadata, _data);
-=======
-    bytes memory _message = abi.encodeWithSelector(
-      IRefTokenBridge.relayAndExecute.selector, _refTokenBridgeData, _refTokenMetadata, caller, _data
-    );
->>>>>>> e04fd32c
-
-    // Mocks and Expects
-    _mockAndExpect(
-      refToken, abi.encodeWithSelector(IRefToken.NATIVE_ASSET_CHAIN_ID.selector), abi.encode(block.chainid)
-    );
-
-    _mockAndExpect(
-      _refTokenBridgeData.token,
-      abi.encodeWithSelector(IERC20.transferFrom.selector, caller, address(refTokenBridge), _refTokenBridgeData.amount),
-      abi.encode(true)
-    );
-
-    _mockAndExpect(
-      address(l2ToL2CrossDomainMessenger),
-      abi.encodeWithSelector(
-        IL2ToL2CrossDomainMessenger.sendMessage.selector, _destinationChainId, address(refTokenBridge), _message
-      ),
-      abi.encode(true)
-    );
-
-    // Emits
-    vm.expectEmit(address(refTokenBridge));
-    emit IRefTokenBridge.TokensLocked(_refTokenBridgeData.token, _refTokenBridgeData.amount);
-
-    vm.expectEmit();
-    emit IRefTokenBridge.MessageSent(
-      _refTokenBridgeData.token,
-      _refTokenBridgeData.amount,
-      _refTokenBridgeData.recipient,
-      _refTokenBridgeData.destinationExecutor,
-      _destinationChainId
-    );
-
-    vm.prank(caller);
-    refTokenBridge.sendAndExecute(_refTokenBridgeData, _destinationChainId, _data);
-
-    (
-<<<<<<< HEAD
-      uint256 _nativeAssetChainId,
-      string memory _nativeAssetName,
-      string memory _nativeAssetSymbol,
-      uint8 _nativeAssetDecimals
-=======
-      address _nativeAssetAddress,
-      uint256 _nativeAssetChainId,
-      string memory _nativeAssetName,
-      string memory _nativeAssetSymbol
->>>>>>> e04fd32c
-    ) = refTokenBridge.refTokenMetadata(refToken);
-
-    assertEq(_nativeAssetAddress, _refTokenBridgeData.token);
-    assertEq(_nativeAssetChainId, block.chainid);
-    assertEq(_nativeAssetName, 'RefToken');
-    assertEq(_nativeAssetSymbol, 'REF');
-<<<<<<< HEAD
     assertEq(_nativeAssetDecimals, 18);
-=======
-    assertEq(_nativeAssetAddress, _refTokenBridgeData.token);
->>>>>>> e04fd32c
     assertEq(refTokenBridge.refTokenAddress(_refTokenBridgeData.token), refToken);
   }
 
@@ -639,16 +545,6 @@
     _refTokenMetadata.nativeAssetChainId = _nativeAssetChainId;
     _refTokenBridgeData.token = refToken;
 
-<<<<<<< HEAD
-=======
-    _refTokenMetadata = IRefTokenBridge.RefTokenMetadata({
-      nativeAssetAddress: _refTokenMetadata.nativeAssetAddress,
-      nativeAssetChainId: block.chainid,
-      nativeAssetName: 'RefToken',
-      nativeAssetSymbol: 'REF'
-    });
-
->>>>>>> e04fd32c
     refTokenBridge.setRefTokenMetadata(refToken, _refTokenMetadata);
 
     bytes memory _message = abi.encodeWithSelector(
@@ -790,13 +686,15 @@
       address _nativeAssetAddress,
       uint256 _nativeAssetChainId,
       string memory _nativeAssetName,
-      string memory _nativeAssetSymbol
+      string memory _nativeAssetSymbol,
+      uint8 _nativeAssetDecimals
     ) = refTokenBridge.refTokenMetadata(refToken);
 
     assertEq(_nativeAssetAddress, _refTokenBridgeData.token);
     assertEq(_nativeAssetChainId, _anotherDestinationChainId);
     assertEq(_nativeAssetName, 'RefToken');
     assertEq(_nativeAssetSymbol, 'REF');
+    assertEq(_nativeAssetDecimals, 18);
     assertEq(refTokenBridge.refTokenAddress(_refTokenBridgeData.token), refToken);
   }
 
@@ -844,13 +742,15 @@
       address _nativeAssetAddress,
       uint256 _nativeAssetChainId,
       string memory _nativeAssetName,
-      string memory _nativeAssetSymbol
+      string memory _nativeAssetSymbol,
+      uint8 _nativeAssetDecimals
     ) = refTokenBridge.refTokenMetadata(refToken);
 
     assertEq(_nativeAssetAddress, _refTokenMetadata.nativeAssetAddress);
     assertEq(_nativeAssetChainId, _anotherDestinationChainId);
     assertEq(_nativeAssetName, 'RefToken');
     assertEq(_nativeAssetSymbol, 'REF');
+    assertEq(_nativeAssetDecimals, 18);
     assertEq(refTokenBridge.refTokenAddress(_refTokenMetadata.nativeAssetAddress), refToken);
   }
 
@@ -904,13 +804,15 @@
       address _nativeAssetAddress,
       uint256 _nativeAssetChainId,
       string memory _nativeAssetName,
-      string memory _nativeAssetSymbol
+      string memory _nativeAssetSymbol,
+      uint8 _nativeAssetDecimals
     ) = refTokenBridge.refTokenMetadata(_deployedRefToken);
 
     assertEq(_nativeAssetAddress, _refTokenMetadata.nativeAssetAddress);
     assertEq(_nativeAssetChainId, _anotherDestinationChainId);
     assertEq(_nativeAssetName, 'DeployedRefToken');
     assertEq(_nativeAssetSymbol, 'DEPLOYED_REF');
+    assertEq(_nativeAssetDecimals, 18);
     assertEq(refTokenBridge.refTokenAddress(_refTokenMetadata.nativeAssetAddress), _deployedRefToken);
   }
 
@@ -1036,13 +938,15 @@
       address _nativeAssetAddress,
       uint256 _nativeAssetChainId,
       string memory _nativeAssetName,
-      string memory _nativeAssetSymbol
+      string memory _nativeAssetSymbol,
+      uint8 _nativeAssetDecimals
     ) = refTokenBridge.refTokenMetadata(refToken);
 
     assertEq(_nativeAssetAddress, _refTokenBridgeData.token);
     assertEq(_nativeAssetChainId, _anotherDestinationChainId);
     assertEq(_nativeAssetName, 'RefToken');
     assertEq(_nativeAssetSymbol, 'REF');
+    assertEq(_nativeAssetDecimals, 18);
     assertEq(refTokenBridge.refTokenAddress(_refTokenBridgeData.token), refToken);
   }
 
@@ -1106,13 +1010,15 @@
       address _nativeAssetAddress,
       uint256 _nativeAssetChainId,
       string memory _nativeAssetName,
-      string memory _nativeAssetSymbol
+      string memory _nativeAssetSymbol,
+      uint8 _nativeAssetDecimals
     ) = refTokenBridge.refTokenMetadata(refToken);
 
     assertEq(_nativeAssetAddress, _refTokenMetadata.nativeAssetAddress);
     assertEq(_nativeAssetChainId, _anotherDestinationChainId);
     assertEq(_nativeAssetName, 'RefToken');
     assertEq(_nativeAssetSymbol, 'REF');
+    assertEq(_nativeAssetDecimals, 18);
     assertEq(refTokenBridge.refTokenAddress(_refTokenMetadata.nativeAssetAddress), refToken);
   }
 
@@ -1182,13 +1088,15 @@
       address _nativeAssetAddress,
       uint256 _nativeAssetChainId,
       string memory _nativeAssetName,
-      string memory _nativeAssetSymbol
+      string memory _nativeAssetSymbol,
+      uint8 _nativeAssetDecimals
     ) = refTokenBridge.refTokenMetadata(_deployedRefToken);
 
     assertEq(_nativeAssetAddress, _refTokenMetadata.nativeAssetAddress);
     assertEq(_nativeAssetChainId, _anotherDestinationChainId);
     assertEq(_nativeAssetName, 'DeployedRefToken');
     assertEq(_nativeAssetSymbol, 'DEPLOYED_REF');
+    assertEq(_nativeAssetDecimals, 18);
     assertEq(refTokenBridge.refTokenAddress(_refTokenMetadata.nativeAssetAddress), _deployedRefToken);
   }
 
@@ -1339,13 +1247,15 @@
       address _nativeAssetAddress,
       uint256 _nativeAssetChainId,
       string memory _nativeAssetName,
-      string memory _nativeAssetSymbol
+      string memory _nativeAssetSymbol,
+      uint8 _nativeAssetDecimals
     ) = refTokenBridge.refTokenMetadata(refToken);
 
     assertEq(_nativeAssetAddress, _refTokenBridgeData.token);
     assertEq(_nativeAssetChainId, _anotherDestinationChainId);
     assertEq(_nativeAssetName, 'RefToken');
     assertEq(_nativeAssetSymbol, 'REF');
+    assertEq(_nativeAssetDecimals, 18);
     assertEq(refTokenBridge.refTokenAddress(_refTokenBridgeData.token), refToken);
   }
 
@@ -1427,7 +1337,8 @@
       address _nativeAssetAddress,
       uint256 _nativeAssetChainId,
       string memory _nativeAssetName,
-      string memory _nativeAssetSymbol
+      string memory _nativeAssetSymbol,
+      uint8 _nativeAssetDecimals
     ) = refTokenBridge.refTokenMetadata(refToken);
 
     assertEq(_nativeAssetAddress, _refTokenMetadata.nativeAssetAddress);
@@ -1522,13 +1433,15 @@
       address _nativeAssetAddress,
       uint256 _nativeAssetChainId,
       string memory _nativeAssetName,
-      string memory _nativeAssetSymbol
+      string memory _nativeAssetSymbol,
+      uint8 _nativeAssetDecimals
     ) = refTokenBridge.refTokenMetadata(_deployedRefToken);
 
     assertEq(_nativeAssetAddress, _refTokenMetadata.nativeAssetAddress);
     assertEq(_nativeAssetChainId, _anotherDestinationChainId);
     assertEq(_nativeAssetName, 'DeployedRefToken');
     assertEq(_nativeAssetSymbol, 'DEPLOYED_REF');
+    assertEq(_nativeAssetDecimals, 18);
     assertEq(refTokenBridge.refTokenAddress(_refTokenMetadata.nativeAssetAddress), _deployedRefToken);
   }
 

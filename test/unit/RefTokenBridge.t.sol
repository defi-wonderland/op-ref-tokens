--- conflicted
+++ resolved
@@ -10,6 +10,16 @@
 import {PredeployAddresses} from '@interop-lib/src/libraries/PredeployAddresses.sol';
 import {IERC20Solady as IERC20} from '@interop-lib/vendor/solady-v0.0.245/interfaces/IERC20.sol';
 import {IERC20Metadata} from 'src/interfaces/external/IERC20Metadata.sol';
+
+contract RefTokenBridgeForTest is RefTokenBridge {
+  function setRefTokenDeployed(address _nativeToken, bool _deployed) external {
+    isRefTokenDeployed[_nativeToken] = _deployed;
+  }
+
+  function setNativeToRefToken(address _nativeToken, uint256 _nativeAssetChainId, address _refToken) external {
+    nativeToRefToken[_nativeToken][_nativeAssetChainId] = _refToken;
+  }
+}
 
 contract RefTokenBridgeUnit is Helpers {
   address public constant L2_TO_L2_CROSS_DOMAIN_MESSENGER = PredeployAddresses.L2_TO_L2_CROSS_DOMAIN_MESSENGER;
@@ -38,6 +48,33 @@
     vm.label(refToken, 'Setup RefToken');
   }
 
+  function test_SendRevertWhen_AmountIsZero(
+    uint256 _nativeAssetChainId,
+    address _token,
+    address _recipient,
+    uint256 _relayChainId
+  ) external {
+    uint256 _amount = 0;
+
+    // It should revert
+    vm.expectRevert(IRefTokenBridge.RefTokenBridge_InvalidAmount.selector);
+    refTokenBridge.send(_nativeAssetChainId, _relayChainId, _token, _amount, _recipient);
+  }
+
+  function test_SendRevertWhen_RecipientIsZero(
+    uint256 _nativeAssetChainId,
+    address _token,
+    uint256 _amount,
+    uint256 _relayChainId
+  ) external {
+    _amount = bound(_amount, 1, type(uint256).max);
+    address _recipient = address(0);
+
+    // It should revert
+    vm.expectRevert(IRefTokenBridge.RefTokenBridge_InvalidRecipient.selector);
+    refTokenBridge.send(_nativeAssetChainId, _relayChainId, _token, _amount, _recipient);
+  }
+
   function test_SendRevertWhen_RelayChainIdIsTheBlockChainId(
     uint256 _nativeAssetChainId,
     address _token,
@@ -68,30 +105,21 @@
     refTokenBridge.send(_nativeAssetChainId, _relayChainId, _token, _amount, _recipient);
   }
 
-  function test_SendRevertWhen_AmountIsZero(
+  function test_SendRevertWhen_NativeAssetChainIdIsZero(
+    uint256 _relayChainId,
     uint256 _nativeAssetChainId,
     address _token,
     address _recipient,
-    uint256 _relayChainId
-  ) external {
-    uint256 _amount = 0;
-
-    // It should revert
-    vm.expectRevert(IRefTokenBridge.RefTokenBridge_InvalidAmount.selector);
-    refTokenBridge.send(_nativeAssetChainId, _relayChainId, _token, _amount, _recipient);
-  }
-
-  function test_SendRevertWhen_RecipientIsZero(
-    uint256 _nativeAssetChainId,
-    address _token,
-    uint256 _amount,
-    uint256 _relayChainId
-  ) external {
-    _amount = bound(_amount, 1, type(uint256).max);
-    address _recipient = address(0);
-
-    // It should revert
-    vm.expectRevert(IRefTokenBridge.RefTokenBridge_InvalidRecipient.selector);
+    uint256 _amount
+  ) external {
+    _amount = bound(_amount, 1, type(uint256).max);
+    vm.assume(_recipient != address(0));
+    _relayChainId = bound(_relayChainId, 1, type(uint256).max);
+    if (_relayChainId == block.chainid) ++_relayChainId;
+    _nativeAssetChainId = 0;
+
+    // It should revert
+    vm.expectRevert(IRefTokenBridge.RefTokenBridge_InvalidNativeAssetChainId.selector);
     refTokenBridge.send(_nativeAssetChainId, _relayChainId, _token, _amount, _recipient);
   }
 
@@ -113,24 +141,6 @@
     vm.expectRevert(IRefTokenBridge.RefTokenBridge_InvalidNativeAssetChainId.selector);
     vm.prank(_caller);
     refTokenBridge.send(_nativeAssetChainId, _relayChainId, _nativeAsset, _amount, _recipient);
-  }
-
-  function test_SendRevertWhen_NativeAssetChainIdIsZero(
-    uint256 _relayChainId,
-    uint256 _nativeAssetChainId,
-    address _token,
-    address _recipient,
-    uint256 _amount
-  ) external {
-    _amount = bound(_amount, 1, type(uint256).max);
-    vm.assume(_recipient != address(0));
-    _relayChainId = bound(_relayChainId, 1, type(uint256).max);
-    if (_relayChainId == block.chainid) ++_relayChainId;
-    _nativeAssetChainId = 0;
-
-    // It should revert
-    vm.expectRevert(IRefTokenBridge.RefTokenBridge_InvalidNativeAssetChainId.selector);
-    refTokenBridge.send(_nativeAssetChainId, _relayChainId, _token, _amount, _recipient);
   }
 
   function test_SendRevertWhen_NativeChainIdIsNotDoesNotMatchTheBlockChainIdAndTheTokenIsNotTheRefToken(
@@ -165,7 +175,78 @@
     );
   }
 
-  function test_SendRevertWhen_NativeChainIdIsNotDoesNotMatchTheBlockChainIdAndTheTokenIsNotTheRefToken(
+  function test_SendWhenCalledWithANativeTokenFirstTime(
+    address _caller,
+    uint256 _relayChainId,
+    IRefToken.RefTokenMetadata memory _refTokenMetadata,
+    address _recipient,
+    uint256 _amount
+  ) external {
+    _assumeFuzzable(_refTokenMetadata.nativeAsset);
+    _amount = bound(_amount, 1, type(uint256).max);
+    vm.assume(_recipient != address(0));
+    _relayChainId = bound(_relayChainId, 1, type(uint256).max);
+    if (_relayChainId == block.chainid) ++_relayChainId;
+
+    // It should create the RefToken
+    _refTokenMetadata.nativeAssetChainId = block.chainid;
+    address _refToken = _precalculateRefTokenAddress(address(refTokenBridge), _refTokenMetadata);
+
+    vm.expectEmit(address(refTokenBridge));
+    emit IRefTokenBridge.RefTokenDeployed(_refToken, _refTokenMetadata.nativeAsset, block.chainid);
+
+    _mockAndExpect(
+      _refTokenMetadata.nativeAsset,
+      abi.encodeWithSelector(IERC20Metadata.name.selector),
+      abi.encode(_refTokenMetadata.nativeAssetName)
+    );
+    _mockAndExpect(
+      _refTokenMetadata.nativeAsset,
+      abi.encodeWithSelector(IERC20Metadata.symbol.selector),
+      abi.encode(_refTokenMetadata.nativeAssetSymbol)
+    );
+    _mockAndExpect(
+      _refTokenMetadata.nativeAsset,
+      abi.encodeWithSelector(IERC20Metadata.decimals.selector),
+      abi.encode(_refTokenMetadata.nativeAssetDecimals)
+    );
+
+    // On this branch, `metadata()` should not be called
+    vm.expectCall(_refToken, abi.encodeCall(IRefToken.metadata, ()), 0);
+
+    // It should lock the tokens
+    _mockAndExpect(
+      _refTokenMetadata.nativeAsset,
+      abi.encodeCall(IERC20.transferFrom, (_caller, address(refTokenBridge), _amount)),
+      abi.encode(true)
+    );
+    vm.expectEmit(address(refTokenBridge));
+    emit IRefTokenBridge.NativeAssetLocked(_refTokenMetadata.nativeAsset, _caller, _amount);
+
+    // It should send the message to call relay
+    bytes memory _message = abi.encodeCall(IRefTokenBridge.relay, (_amount, _recipient, _refTokenMetadata));
+    _mockAndExpect(
+      L2_TO_L2_CROSS_DOMAIN_MESSENGER,
+      abi.encodeCall(IL2ToL2CrossDomainMessenger.sendMessage, (_relayChainId, address(refTokenBridge), _message)),
+      abi.encode(true)
+    );
+
+    // It should emit MessageSent
+    vm.expectEmit(address(refTokenBridge));
+    emit IRefTokenBridge.MessageSent(_refTokenMetadata.nativeAsset, _amount, _recipient, address(0), _relayChainId);
+
+    vm.prank(_caller);
+    refTokenBridge.send(
+      _refTokenMetadata.nativeAssetChainId, _relayChainId, _refTokenMetadata.nativeAsset, _amount, _recipient
+    );
+
+    assertTrue(refTokenBridge.isRefTokenDeployed(_refToken));
+    assertEq(
+      refTokenBridge.nativeToRefToken(_refTokenMetadata.nativeAsset, _refTokenMetadata.nativeAssetChainId), _refToken
+    );
+  }
+
+  function test_SendWhenCallingWithTheNativeTokenAfterTheCreationOfTheRefToken(
     address _caller,
     uint256 _relayChainId,
     IRefToken.RefTokenMetadata memory _refTokenMetadata,
@@ -175,67 +256,16 @@
   ) external {
     _assumeFuzzable(_refTokenMetadata.nativeAsset);
     _assumeFuzzable(_refToken);
-
-    _amount = bound(_amount, 1, type(uint256).max);
+    _amount = bound(_amount, 1, type(uint256).max);
+    vm.assume(_recipient != address(0));
     _relayChainId = bound(_relayChainId, 1, type(uint256).max);
-    _refTokenMetadata.nativeAssetChainId = bound(_refTokenMetadata.nativeAssetChainId, 1, type(uint256).max);
-
-    vm.assume(_recipient != address(0));
-    vm.assume(_refTokenMetadata.nativeAsset != _refToken);
-
     if (_relayChainId == block.chainid) ++_relayChainId;
-    if (_refTokenMetadata.nativeAssetChainId == block.chainid) ++_refTokenMetadata.nativeAssetChainId;
+    _refTokenMetadata.nativeAssetChainId = block.chainid;
 
     refTokenBridge.setRefTokenDeployed(_refToken, true);
     refTokenBridge.setNativeToRefToken(_refTokenMetadata.nativeAsset, _refTokenMetadata.nativeAssetChainId, _refToken);
     _mockAndExpect(_refToken, abi.encodeCall(IRefToken.metadata, ()), abi.encode(_refTokenMetadata));
 
-    vm.prank(_caller);
-    vm.expectRevert(IRefTokenBridge.RefTokenBridge_NotRefToken.selector);
-    refTokenBridge.send(
-      _refTokenMetadata.nativeAssetChainId, _relayChainId, _refTokenMetadata.nativeAsset, _amount, _recipient
-    );
-  }
-
-  function test_SendWhenCalledWithANativeTokenFirstTime(
-    address _caller,
-    uint256 _relayChainId,
-    IRefToken.RefTokenMetadata memory _refTokenMetadata,
-    address _recipient,
-    uint256 _amount
-  ) external {
-    _assumeFuzzable(_refTokenMetadata.nativeAsset);
-    _amount = bound(_amount, 1, type(uint256).max);
-    vm.assume(_recipient != address(0));
-    _relayChainId = bound(_relayChainId, 1, type(uint256).max);
-    if (_relayChainId == block.chainid) ++_relayChainId;
-
-    // It should create the RefToken
-    _refTokenMetadata.nativeAssetChainId = block.chainid;
-    address _refToken = _precalculateRefTokenAddress(address(refTokenBridge), _refTokenMetadata);
-
-    vm.expectEmit(address(refTokenBridge));
-    emit IRefTokenBridge.RefTokenDeployed(_refToken, _refTokenMetadata.nativeAsset, block.chainid);
-
-    _mockAndExpect(
-      _refTokenMetadata.nativeAsset,
-      abi.encodeWithSelector(IERC20Metadata.name.selector),
-      abi.encode(_refTokenMetadata.nativeAssetName)
-    );
-    _mockAndExpect(
-      _refTokenMetadata.nativeAsset,
-      abi.encodeWithSelector(IERC20Metadata.symbol.selector),
-      abi.encode(_refTokenMetadata.nativeAssetSymbol)
-    );
-    _mockAndExpect(
-      _refTokenMetadata.nativeAsset,
-      abi.encodeWithSelector(IERC20Metadata.decimals.selector),
-      abi.encode(_refTokenMetadata.nativeAssetDecimals)
-    );
-
-    // On this branch, `metadata()` should not be called
-    vm.expectCall(_refToken, abi.encodeCall(IRefToken.metadata, ()), 0);
-
     // It should lock the tokens
     _mockAndExpect(
       _refTokenMetadata.nativeAsset,
@@ -261,14 +291,9 @@
     refTokenBridge.send(
       _refTokenMetadata.nativeAssetChainId, _relayChainId, _refTokenMetadata.nativeAsset, _amount, _recipient
     );
-
-    assertTrue(refTokenBridge.isRefTokenDeployed(_refToken));
-    assertEq(
-      refTokenBridge.nativeToRefToken(_refTokenMetadata.nativeAsset, _refTokenMetadata.nativeAssetChainId), _refToken
-    );
-  }
-
-  function test_SendWhenCallingWithTheNativeTokenAfterTheCreationOfTheRefToken(
+  }
+
+  function test_SendWhenCalledWithARefToken(
     address _caller,
     uint256 _relayChainId,
     IRefToken.RefTokenMetadata memory _refTokenMetadata,
@@ -281,21 +306,17 @@
     _amount = bound(_amount, 1, type(uint256).max);
     vm.assume(_recipient != address(0));
     _relayChainId = bound(_relayChainId, 1, type(uint256).max);
+    _refTokenMetadata.nativeAssetChainId = bound(_refTokenMetadata.nativeAssetChainId, 1, type(uint256).max);
     if (_relayChainId == block.chainid) ++_relayChainId;
-    _refTokenMetadata.nativeAssetChainId = block.chainid;
 
     refTokenBridge.setRefTokenDeployed(_refToken, true);
     refTokenBridge.setNativeToRefToken(_refTokenMetadata.nativeAsset, _refTokenMetadata.nativeAssetChainId, _refToken);
     _mockAndExpect(_refToken, abi.encodeCall(IRefToken.metadata, ()), abi.encode(_refTokenMetadata));
 
-    // It should lock the tokens
-    _mockAndExpect(
-      _refTokenMetadata.nativeAsset,
-      abi.encodeCall(IERC20.transferFrom, (_caller, address(refTokenBridge), _amount)),
-      abi.encode(true)
-    );
-    vm.expectEmit(address(refTokenBridge));
-    emit IRefTokenBridge.NativeAssetLocked(_refTokenMetadata.nativeAsset, _caller, _amount);
+    // It should burn the tokens
+    _mockAndExpect(_refToken, abi.encodeCall(IRefToken.burn, (_caller, _amount)), abi.encode(true));
+    vm.expectEmit(address(refTokenBridge));
+    emit IRefTokenBridge.RefTokenBurned(_refToken, _caller, _amount);
 
     // It should send the message to call relay
     bytes memory _message = abi.encodeCall(IRefTokenBridge.relay, (_amount, _recipient, _refTokenMetadata));
@@ -307,49 +328,6 @@
 
     // It should emit MessageSent
     vm.expectEmit(address(refTokenBridge));
-    emit IRefTokenBridge.MessageSent(_refTokenMetadata.nativeAsset, _amount, _recipient, address(0), _relayChainId);
-
-    vm.prank(_caller);
-    refTokenBridge.send(
-      _refTokenMetadata.nativeAssetChainId, _relayChainId, _refTokenMetadata.nativeAsset, _amount, _recipient
-    );
-  }
-
-  function test_SendWhenCalledWithARefToken(
-    address _caller,
-    uint256 _relayChainId,
-    IRefToken.RefTokenMetadata memory _refTokenMetadata,
-    address _refToken,
-    address _recipient,
-    uint256 _amount
-  ) external {
-    _assumeFuzzable(_refTokenMetadata.nativeAsset);
-    _assumeFuzzable(_refToken);
-    _amount = bound(_amount, 1, type(uint256).max);
-    vm.assume(_recipient != address(0));
-    _relayChainId = bound(_relayChainId, 1, type(uint256).max);
-    _refTokenMetadata.nativeAssetChainId = bound(_refTokenMetadata.nativeAssetChainId, 1, type(uint256).max);
-    if (_relayChainId == block.chainid) ++_relayChainId;
-
-    refTokenBridge.setRefTokenDeployed(_refToken, true);
-    refTokenBridge.setNativeToRefToken(_refTokenMetadata.nativeAsset, _refTokenMetadata.nativeAssetChainId, _refToken);
-    _mockAndExpect(_refToken, abi.encodeCall(IRefToken.metadata, ()), abi.encode(_refTokenMetadata));
-
-    // It should burn the tokens
-    _mockAndExpect(_refToken, abi.encodeCall(IRefToken.burn, (_caller, _amount)), abi.encode(true));
-    vm.expectEmit(address(refTokenBridge));
-    emit IRefTokenBridge.RefTokenBurned(_refToken, _caller, _amount);
-
-    // It should send the message to call relay
-    bytes memory _message = abi.encodeCall(IRefTokenBridge.relay, (_amount, _recipient, _refTokenMetadata));
-    _mockAndExpect(
-      L2_TO_L2_CROSS_DOMAIN_MESSENGER,
-      abi.encodeCall(IL2ToL2CrossDomainMessenger.sendMessage, (_relayChainId, address(refTokenBridge), _message)),
-      abi.encode(true)
-    );
-
-    // It should emit MessageSent
-    vm.expectEmit(address(refTokenBridge));
     emit IRefTokenBridge.MessageSent(_refToken, _amount, _recipient, address(0), _relayChainId);
 
     vm.prank(_caller);
@@ -403,59 +381,29 @@
     refTokenBridge.sendAndExecute(_nativeAssetChainId, _relayChainId, _token, _amount, _recipient, _executionData);
   }
 
-  function test_SendAndExecuteRevertWhen_RelayChainIdIsTheBlockChainId(
+  function test_SendAndExecuteRevertWhen_AmountIsZero(
     uint256 _nativeAssetChainId,
     address _token,
     address _recipient,
-    uint256 _amount,
+    uint256 _relayChainId,
     IRefTokenBridge.ExecutionData memory _executionData
   ) external {
     vm.assume(_executionData.destinationExecutor != address(0));
     vm.assume(_executionData.destinationChainId != block.chainid);
     vm.assume(_executionData.destinationChainId != 0);
     vm.assume(_executionData.refundAddress != address(0));
-<<<<<<< HEAD
-    vm.assume(_recipient != address(0));
-    _amount = bound(_amount, 1, type(uint256).max);
-    uint256 _relayChainId = block.chainid;
-=======
 
     uint256 _amount = 0;
->>>>>>> 1152cc83
-
-    // It should revert
-    vm.expectRevert(IRefTokenBridge.RefTokenBridge_InvalidRelayChainId.selector);
+
+    // It should revert
+    vm.expectRevert(IRefTokenBridge.RefTokenBridge_InvalidAmount.selector);
     refTokenBridge.sendAndExecute(_nativeAssetChainId, _relayChainId, _token, _amount, _recipient, _executionData);
   }
 
-  function test_SendAndExecuteRevertWhen_RelayChainIdIsZero(
+  function test_SendAndExecuteRevertWhen_RecipientIsZero(
     uint256 _nativeAssetChainId,
     address _token,
-    address _recipient,
-    uint256 _amount,
-    IRefTokenBridge.ExecutionData memory _executionData
-  ) external {
-    vm.assume(_executionData.destinationExecutor != address(0));
-    vm.assume(_executionData.destinationChainId != block.chainid);
-    vm.assume(_executionData.destinationChainId != 0);
-<<<<<<< HEAD
-
-    vm.assume(_recipient != address(0));
-=======
-    vm.assume(_executionData.refundAddress != address(0));
->>>>>>> 1152cc83
-    _amount = bound(_amount, 1, type(uint256).max);
-    uint256 _relayChainId = 0;
-
-    // It should revert
-    vm.expectRevert(IRefTokenBridge.RefTokenBridge_InvalidRelayChainId.selector);
-    refTokenBridge.send(_nativeAssetChainId, _relayChainId, _token, _amount, _recipient);
-  }
-
-  function test_SendAndExecuteRevertWhen_AmountIsZero(
-    uint256 _nativeAssetChainId,
-    address _token,
-    address _recipient,
+    uint256 _amount,
     uint256 _relayChainId,
     IRefTokenBridge.ExecutionData memory _executionData
   ) external {
@@ -463,16 +411,15 @@
     vm.assume(_executionData.destinationChainId != block.chainid);
     vm.assume(_executionData.destinationChainId != 0);
     vm.assume(_executionData.refundAddress != address(0));
-    uint256 _amount = 0;
-
-    // It should revert
-    vm.expectRevert(IRefTokenBridge.RefTokenBridge_InvalidAmount.selector);
+    _amount = bound(_amount, 1, type(uint256).max);
+
+    address _recipient = address(0);
+
+    // It should revert
+    vm.expectRevert(IRefTokenBridge.RefTokenBridge_InvalidRecipient.selector);
     refTokenBridge.sendAndExecute(_nativeAssetChainId, _relayChainId, _token, _amount, _recipient, _executionData);
   }
 
-<<<<<<< HEAD
-  function test_SendAndExecuteRevertWhen_RecipientIsZero(
-=======
   function test_SendAndExecuteRevertWhen_RefundAddressIsZero(
     uint256 _nativeAssetChainId,
     address _token,
@@ -494,49 +441,43 @@
   }
 
   function test_SendAndExecuteRevertWhen_RelayChainIdIsZero(
->>>>>>> 1152cc83
     uint256 _nativeAssetChainId,
     address _token,
-    uint256 _amount,
-    uint256 _relayChainId,
+    address _recipient,
+    uint256 _amount,
+    IRefTokenBridge.ExecutionData memory _executionData
+  ) external {
+    vm.assume(_executionData.destinationExecutor != address(0));
+    vm.assume(_executionData.destinationChainId != block.chainid);
+    vm.assume(_executionData.destinationChainId != 0);
+
+    vm.assume(_recipient != address(0));
+    _amount = bound(_amount, 1, type(uint256).max);
+    uint256 _relayChainId = 0;
+
+    // It should revert
+    vm.expectRevert(IRefTokenBridge.RefTokenBridge_InvalidRelayChainId.selector);
+    refTokenBridge.send(_nativeAssetChainId, _relayChainId, _token, _amount, _recipient);
+  }
+
+  function test_SendAndExecuteRevertWhen_RelayChainIdIsTheBlockChainId(
+    uint256 _nativeAssetChainId,
+    address _token,
+    address _recipient,
+    uint256 _amount,
     IRefTokenBridge.ExecutionData memory _executionData
   ) external {
     vm.assume(_executionData.destinationExecutor != address(0));
     vm.assume(_executionData.destinationChainId != block.chainid);
     vm.assume(_executionData.destinationChainId != 0);
     vm.assume(_executionData.refundAddress != address(0));
-    _amount = bound(_amount, 1, type(uint256).max);
-
-    address _recipient = address(0);
-
-    // It should revert
-    vm.expectRevert(IRefTokenBridge.RefTokenBridge_InvalidRecipient.selector);
-    refTokenBridge.sendAndExecute(_nativeAssetChainId, _relayChainId, _token, _amount, _recipient, _executionData);
-  }
-
-  function test_SendAndExecuteRevertWhen_RefundAddressIsZero(
-    uint256 _nativeAssetChainId,
-    address _token,
-    address _recipient,
-    uint256 _amount,
-    uint256 _relayChainId,
-    IRefTokenBridge.ExecutionData memory _executionData
-  ) external {
-    _executionData.destinationChainId = bound(_executionData.destinationChainId, 1, type(uint256).max);
-    if (_executionData.destinationChainId == block.chainid) ++_executionData.destinationChainId;
-    vm.assume(_recipient != address(0));
-    vm.assume(_executionData.destinationExecutor != address(0));
-<<<<<<< HEAD
-=======
-    vm.assume(_executionData.destinationChainId != block.chainid);
-    vm.assume(_executionData.destinationChainId != 0);
-    vm.assume(_executionData.refundAddress != address(0));
->>>>>>> 1152cc83
-
-    _executionData.refundAddress = address(0);
-
-    // It should revert
-    vm.expectRevert(IRefTokenBridge.RefTokenBridge_InvalidRefundAddress.selector);
+
+    vm.assume(_recipient != address(0));
+    _amount = bound(_amount, 1, type(uint256).max);
+    uint256 _relayChainId = block.chainid;
+
+    // It should revert
+    vm.expectRevert(IRefTokenBridge.RefTokenBridge_InvalidRelayChainId.selector);
     refTokenBridge.sendAndExecute(_nativeAssetChainId, _relayChainId, _token, _amount, _recipient, _executionData);
   }
 
@@ -550,18 +491,14 @@
     IRefTokenBridge.ExecutionData memory _executionData
   ) external {
     _amount = bound(_amount, 1, type(uint256).max);
+    vm.assume(_recipient != address(0));
     _relayChainId = bound(_relayChainId, 1, type(uint256).max);
     if (_relayChainId == block.chainid) ++_relayChainId;
     if (_nativeAssetChainId == block.chainid) ++_nativeAssetChainId;
-
     vm.assume(_executionData.destinationExecutor != address(0));
     vm.assume(_executionData.destinationChainId != block.chainid);
     vm.assume(_executionData.destinationChainId != 0);
     vm.assume(_executionData.refundAddress != address(0));
-<<<<<<< HEAD
-    vm.assume(_recipient != address(0));
-=======
->>>>>>> 1152cc83
 
     // It should revert
     vm.expectRevert(IRefTokenBridge.RefTokenBridge_InvalidNativeAssetChainId.selector);
@@ -578,20 +515,13 @@
     IRefTokenBridge.ExecutionData memory _executionData
   ) external {
     _amount = bound(_amount, 1, type(uint256).max);
+    vm.assume(_recipient != address(0));
     _relayChainId = bound(_relayChainId, 1, type(uint256).max);
-
-    vm.assume(_recipient != address(0));
-    vm.assume(_executionData.destinationExecutor != address(0));
-    vm.assume(_executionData.refundAddress != address(0));
-
     if (_relayChainId == block.chainid) ++_relayChainId;
     _executionData.destinationChainId = bound(_executionData.destinationChainId, 1, type(uint256).max);
     if (_executionData.destinationChainId == block.chainid) ++_executionData.destinationChainId;
-<<<<<<< HEAD
-=======
     vm.assume(_executionData.destinationExecutor != address(0));
     vm.assume(_executionData.refundAddress != address(0));
->>>>>>> 1152cc83
 
     // It should revert
     _nativeAssetChainId = 0;
@@ -600,8 +530,6 @@
   }
 
   function test_SendAndExecuteRevertWhen_NativeChainIdIsNotDoesNotMatchTheBlockChainIdAndTheTokenIsNotTheRefToken(
-<<<<<<< HEAD
-=======
     address _caller,
     uint256 _relayChainId,
     IRefToken.RefTokenMetadata memory _refTokenMetadata,
@@ -645,71 +573,23 @@
   }
 
   function test_SendAndExecuteWhenCalledWithANativeTokenFirstTime(
->>>>>>> 1152cc83
     address _caller,
     uint256 _relayChainId,
     IRefToken.RefTokenMetadata memory _refTokenMetadata,
-    address _refToken,
     address _recipient,
     uint256 _amount,
     IRefTokenBridge.ExecutionData memory _executionData
   ) external {
     _assumeFuzzable(_refTokenMetadata.nativeAsset);
-    _assumeFuzzable(_refToken);
-
-    _refTokenMetadata.nativeAssetChainId = bound(_refTokenMetadata.nativeAssetChainId, 1, type(uint256).max);
-    _executionData.destinationChainId = bound(_executionData.destinationChainId, 1, type(uint256).max);
+    _amount = bound(_amount, 1, type(uint256).max);
+    vm.assume(_recipient != address(0));
     _relayChainId = bound(_relayChainId, 1, type(uint256).max);
-    _amount = bound(_amount, 1, type(uint256).max);
-
-    if (_executionData.destinationChainId == block.chainid) ++_executionData.destinationChainId;
     if (_relayChainId == block.chainid) ++_relayChainId;
-    if (_refTokenMetadata.nativeAssetChainId == block.chainid) ++_refTokenMetadata.nativeAssetChainId;
-
-    vm.assume(_recipient != address(0));
-    vm.assume(_executionData.destinationExecutor != address(0));
-    vm.assume(_executionData.refundAddress != address(0));
-    vm.assume(_refTokenMetadata.nativeAsset != _refToken);
-
-    refTokenBridge.setRefTokenDeployed(_refToken, true);
-    refTokenBridge.setNativeToRefToken(_refTokenMetadata.nativeAsset, _refTokenMetadata.nativeAssetChainId, _refToken);
-    _mockAndExpect(_refToken, abi.encodeCall(IRefToken.metadata, ()), abi.encode(_refTokenMetadata));
-
-    vm.prank(_caller);
-    vm.expectRevert(IRefTokenBridge.RefTokenBridge_NotRefToken.selector);
-    refTokenBridge.sendAndExecute(
-      _refTokenMetadata.nativeAssetChainId,
-      _relayChainId,
-      _refTokenMetadata.nativeAsset,
-      _amount,
-      _recipient,
-      _executionData
-    );
-  }
-
-  function test_SendAndExecuteWhenCalledWithANativeTokenFirstTime(
-    address _caller,
-    uint256 _relayChainId,
-    IRefToken.RefTokenMetadata memory _refTokenMetadata,
-    address _recipient,
-    uint256 _amount,
-    IRefTokenBridge.ExecutionData memory _executionData
-  ) external {
-    _assumeFuzzable(_refTokenMetadata.nativeAsset);
-    _amount = bound(_amount, 1, type(uint256).max);
-    _relayChainId = bound(_relayChainId, 1, type(uint256).max);
-
-    if (_relayChainId == block.chainid) ++_relayChainId;
-
-    vm.assume(_recipient != address(0));
     vm.assume(_executionData.destinationExecutor != address(0));
     vm.assume(_executionData.destinationChainId != block.chainid);
     vm.assume(_executionData.destinationChainId != 0);
     vm.assume(_executionData.refundAddress != address(0));
-<<<<<<< HEAD
-=======
-
->>>>>>> 1152cc83
+
     // It should create the RefToken
     _refTokenMetadata.nativeAssetChainId = block.chainid;
     address _refToken = _precalculateRefTokenAddress(address(refTokenBridge), _refTokenMetadata);
@@ -787,12 +667,10 @@
     _assumeFuzzable(_refTokenMetadata.nativeAsset);
     _assumeFuzzable(_refToken);
     _amount = bound(_amount, 1, type(uint256).max);
+    vm.assume(_recipient != address(0));
     _relayChainId = bound(_relayChainId, 1, type(uint256).max);
-
     if (_relayChainId == block.chainid) ++_relayChainId;
     _refTokenMetadata.nativeAssetChainId = block.chainid;
-
-    vm.assume(_recipient != address(0));
     vm.assume(_executionData.destinationExecutor != address(0));
     vm.assume(_executionData.destinationChainId != block.chainid);
     vm.assume(_executionData.destinationChainId != 0);
@@ -850,7 +728,6 @@
     _assumeFuzzable(_refToken);
     _amount = bound(_amount, 1, type(uint256).max);
     vm.assume(_recipient != address(0));
-    vm.assume(_executionData.refundAddress != address(0));
     vm.assume(_executionData.destinationExecutor != address(0));
     vm.assume(_executionData.destinationChainId != block.chainid);
     vm.assume(_executionData.destinationChainId != 0);
@@ -1512,14 +1389,4 @@
     address _refTokenResult = refTokenBridge.getRefToken(_refToken, _randomChainId);
     assertEq(_refTokenResult, address(0));
   }
-}
-
-contract RefTokenBridgeForTest is RefTokenBridge {
-  function setRefTokenDeployed(address _nativeToken, bool _deployed) external {
-    isRefTokenDeployed[_nativeToken] = _deployed;
-  }
-
-  function setNativeToRefToken(address _nativeToken, uint256 _nativeAssetChainId, address _refToken) external {
-    nativeToRefToken[_nativeToken][_nativeAssetChainId] = _refToken;
-  }
 }
UnitRefTokenTest::constructor
└── When deployed
    └── It constructs the RefToken contract

UnitRefTokenTest::mint
├── When caller is not authorized
│   └── It reverts
└── When caller is authorized
    └── It mints the specified amount of RefToken to the recipient

UnitRefTokenTest::burn
├── When caller is not authorized
│   └── It reverts
└── When caller is authorized
    └── It burns the specified amount of RefToken from the caller

UnitRefTokenTest::name
└── When called
    └── It returns the name of the RefToken

UnitRefTokenTest::symbol
└── When called
    └── It returns the symbol of the RefToken

UnitRefTokenTest::decimals
└── When called
    └── It returns the decimals of the RefToken

UnitRefTokenTest::_mint
├── When caller is not the SuperchainTokenBridge
│   └── It calls super._mint
└── When chain id differs from the native asset chain id
    └── It calls super._mint

UnitRefTokenTest::crosschainMint
<<<<<<< HEAD
└── When caller is authorized and chain id is the native asset one
    └── It calls RefTokenBridge.unlock
=======
│   └── When caller is authorized and chain id is the native asset one
        └── It calls RefTokenBridge.unlock

UnitRefTokenTest::allowance
│   └── When the spender is the Permit2 contract
        └── It returns the max uint256 value

UnitRefTokenTest::approve
│   └── When the spender is the Permit2 contract and value is not the max value
        └── It reverts

UnitRefTokenTest::permit
│   └── When the spender is the Permit2 contract and value is not the max value
        └── It reverts

UnitRefTokenTest::transferFrom
│   └── When the caller is the Permit2 contract and from has enough balance
        └── It transfers the amount
>>>>>>> 11b84376
<|MERGE_RESOLUTION|>--- conflicted
+++ resolved
@@ -33,26 +33,21 @@
     └── It calls super._mint
 
 UnitRefTokenTest::crosschainMint
-<<<<<<< HEAD
 └── When caller is authorized and chain id is the native asset one
     └── It calls RefTokenBridge.unlock
-=======
-│   └── When caller is authorized and chain id is the native asset one
-        └── It calls RefTokenBridge.unlock
 
 UnitRefTokenTest::allowance
-│   └── When the spender is the Permit2 contract
-        └── It returns the max uint256 value
+└── When the spender is the Permit2 contract
+    └── It returns the max uint256 value
 
 UnitRefTokenTest::approve
-│   └── When the spender is the Permit2 contract and value is not the max value
-        └── It reverts
+└── When the spender is the Permit2 contract and value is not the max value
+    └── It reverts
 
 UnitRefTokenTest::permit
-│   └── When the spender is the Permit2 contract and value is not the max value
-        └── It reverts
+└── When the spender is the Permit2 contract and value is not the max value
+    └── It reverts
 
 UnitRefTokenTest::transferFrom
-│   └── When the caller is the Permit2 contract and from has enough balance
-        └── It transfers the amount
->>>>>>> 11b84376
+└── When the caller is the Permit2 contract and from has enough balance
+    └── It transfers the amount

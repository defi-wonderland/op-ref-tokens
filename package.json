--- conflicted
+++ resolved
@@ -14,10 +14,7 @@
     "build:optimized": "FOUNDRY_PROFILE=optimized forge build",
     "coverage": "forge coverage --report summary --report lcov --match-path 'test/unit/*'",
     "deploy:optimism": "bash -c 'source .env && forge script Deploy --rpc-url $OPTIMISM_RPC --account $OPTIMISM_DEPLOYER_NAME --broadcast --verify --chain optimism -vvvvv'",
-<<<<<<< HEAD
-=======
     "deploy:optimism-sepolia": "bash -c 'source .env && forge script Deploy --rpc-url $OPTIMISM_SEPOLIA_RPC --account $OPTIMISM_DEPLOYER_NAME --broadcast --verify --chain optimism-sepolia -vvvvv'",
->>>>>>> e76c5780
     "lint:bulloak": "find test -name '*.tree' | xargs bulloak check --fix",
     "lint:check": "yarn lint:sol && forge fmt --check",
     "lint:fix": "sort-package-json && forge fmt && yarn lint:sol --fix",
@@ -37,13 +34,8 @@
     "package.json": "sort-package-json"
   },
   "dependencies": {
-<<<<<<< HEAD
-    "@eth-optimism/contracts-bedrock": "^0.17.3",
-    "@uniswap/v4-core": "^1.0.2"
-=======
     "@eth-optimism/contracts-bedrock": "0.17.3",
     "@uniswap/v4-core": "1.0.2"
->>>>>>> e76c5780
   },
   "devDependencies": {
     "@commitlint/cli": "19.3.0",

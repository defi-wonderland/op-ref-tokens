--- conflicted
+++ resolved
@@ -8,17 +8,10 @@
 interface IExecutor {
   /**
    * @notice Executes the given data
-<<<<<<< HEAD
-   * @param _token The token to execute
-   * @param _recipient The recipient of the token
-   * @param _amount The amount of token to execute
-   * @param _destinationChainId The destination chain ID
-=======
    * @param _token The token to be executed, either the native asset or the RefToken
    * @param _recipient The recipient of the token after execution
    * @param _amount The amount of token to be executed
    * @param _destinationChainId The chain Id of the next step after execution
->>>>>>> cb3a75c2
    * @param _data The data to execute
    */
   function execute(

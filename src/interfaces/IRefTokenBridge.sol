--- conflicted
+++ resolved
@@ -20,25 +20,6 @@
     uint256 amount;
     address recipient;
     address destinationExecutor;
-<<<<<<< HEAD
-  }
-
-  /**
-   * @notice Data structure for the RefToken metadata
-   * @param nativeAssetAddress The address of the native asset
-   * @param nativeAssetChainId The chain ID of the native asset
-   * @param nativeAssetName The name of the native asset
-   * @param nativeAssetSymbol The symbol of the native asset
-   */
-  struct RefTokenMetadata {
-    address nativeAssetAddress;
-    uint256 nativeAssetChainId;
-    string nativeAssetName;
-    string nativeAssetSymbol;
-  }
-
-  /**
-=======
   }
 
   /**
@@ -57,7 +38,6 @@
   }
 
   /**
->>>>>>> fe2de78b
    * @notice Event emitted when tokens are locked
    * @param _token The token to be locked
    * @param _amount The amount of tokens to be locked
@@ -94,22 +74,14 @@
    * @param _amount The amount of token to be bridged
    * @param _recipient The recipient of the bridged token
    * @param _destinationExecutor The destination executor
-<<<<<<< HEAD
-   * @param _destinationChainId The destination chain ID
-=======
    * @param _executionChainId The execution chain ID
->>>>>>> fe2de78b
    */
   event MessageSent(
     address indexed _token,
     uint256 _amount,
     address indexed _recipient,
     address indexed _destinationExecutor,
-<<<<<<< HEAD
-    uint256 _destinationChainId
-=======
     uint256 _executionChainId
->>>>>>> fe2de78b
   );
 
   /**
@@ -124,35 +96,6 @@
   );
 
   /**
-<<<<<<< HEAD
-   * @notice Error emitted when the amount is invalid
-   */
-  error RefTokenBridge_InvalidAmount();
-
-  /**
-   * @notice Error emitted when the recipient is invalid
-   */
-  error RefTokenBridge_InvalidRecipient();
-
-  /**
-   * @notice Error emitted when the destination chain id is invalid
-   */
-  error RefTokenBridge_InvalidDestinationChainId();
-
-  /**
-   * @notice Error emitted when the destination executor is invalid
-   */
-  error RefTokenBridge_InvalidDestinationExecutor();
-
-  /**
-   * @notice Error emitted when the message is invalid
-   */
-  error RefTokenBridge_InvalidMessage();
-
-  /**
-   * @notice Error emitted when the sender is invalid
-   */
-=======
    * @notice Event emitted when a RefToken is deployed
    * @param _refToken The RefToken address
    * @param _nativeAsset The native asset address
@@ -192,7 +135,6 @@
   /**
    * @notice Error emitted when the sender is invalid
    */
->>>>>>> fe2de78b
   error RefTokenBridge_InvalidSender();
 
   /**
@@ -211,10 +153,7 @@
    * @return _nativeAssetChainId The chain ID of the native asset
    * @return _nativeAssetName The name of the native asset
    * @return _nativeAssetSymbol The symbol of the native asset
-<<<<<<< HEAD
-=======
    * @return _nativeAssetDecimals The decimals of the native asset
->>>>>>> fe2de78b
    */
   function refTokenMetadata(address _token)
     external
@@ -223,12 +162,6 @@
       address _nativeAssetAddress,
       uint256 _nativeAssetChainId,
       string memory _nativeAssetName,
-<<<<<<< HEAD
-      string memory _nativeAssetSymbol
-    );
-
-  /**
-=======
       string memory _nativeAssetSymbol,
       uint8 _nativeAssetDecimals
     );
@@ -241,7 +174,6 @@
   function nativeToRefToken(address _nativeToken) external view returns (address _refToken);
 
   /**
->>>>>>> fe2de78b
    * @notice Send token to the destination chain
    * @param _refTokenBridgeData The data structure for the RefTokenBridge
    * @param _destinationChainId The destination chain ID
@@ -251,24 +183,16 @@
   /**
    * @notice Send token to the destination chain and execute in the destination chain executor
    * @param _refTokenBridgeData The data structure for the RefTokenBridge
-<<<<<<< HEAD
-   * @param _destinationChainId The destination chain ID
-=======
    * @param _executionChainId The execution chain ID
    * @param _destinationChainId The destination chain ID
    * @param _refundAddress The address to refund the token to if the execution fails
->>>>>>> fe2de78b
    * @param _data The data to be executed on the destination chain
    */
   function sendAndExecute(
     RefTokenBridgeData calldata _refTokenBridgeData,
-<<<<<<< HEAD
-    uint256 _destinationChainId,
-=======
     uint256 _executionChainId,
     uint256 _destinationChainId,
     address _refundAddress,
->>>>>>> fe2de78b
     bytes memory _data
   ) external;
 
@@ -283,23 +207,15 @@
    * @notice Relay message from the destination chain and execute in the destination chain executor
    * @param _refTokenBridgeData The data structure for the RefTokenBridge
    * @param _refTokenMetadata The metadata of the RefToken
-<<<<<<< HEAD
-   * @param _sender The address of the sender
-=======
    * @param _destinationChainId The destination chain ID
    * @param _refundAddress The address to refund the token to if the execution fails
->>>>>>> fe2de78b
    * @param _data The data to be executed
    */
   function relayAndExecute(
     RefTokenBridgeData calldata _refTokenBridgeData,
     RefTokenMetadata calldata _refTokenMetadata,
-<<<<<<< HEAD
-    address _sender,
-=======
     uint256 _destinationChainId,
     address _refundAddress,
->>>>>>> fe2de78b
     bytes memory _data
   ) external;
 

--- conflicted
+++ resolved
@@ -151,17 +151,11 @@
     external
     view
     returns (
-<<<<<<< HEAD
+      address _nativeAssetAddress,
       uint256 _nativeAssetChainId,
       string memory _nativeAssetName,
       string memory _nativeAssetSymbol,
       uint8 _nativeAssetDecimals
-=======
-      address _nativeAssetAddress,
-      uint256 _nativeAssetChainId,
-      string memory _nativeAssetName,
-      string memory _nativeAssetSymbol
->>>>>>> e04fd32c
     );
 
   /**

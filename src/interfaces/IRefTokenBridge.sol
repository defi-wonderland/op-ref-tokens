// SPDX-License-Identifier: MIT
pragma solidity 0.8.25;

import {IRefToken} from './IRefToken.sol';
import {IL2ToL2CrossDomainMessenger} from '@interop-lib/src/interfaces/IL2ToL2CrossDomainMessenger.sol';

/**
 * @title IRefTokenBridge
 * @notice Interface for the RefTokenBridge
 */
interface IRefTokenBridge {
  /*///////////////////////////////////////////////////////////////
                            STRUCTS
  //////////////////////////////////////////////////////////////*/
  /**
   * @notice Data structure for the execution data
   * @param destinationExecutor The address of the destination executor
   * @param destinationChainId The chain ID of the destination chain
   * @param refundAddress The address to refund the token to if the execution fails
   * @param data The data to be executed on the destination chain
   */
  struct ExecutionData {
    address destinationExecutor;
    uint256 destinationChainId;
    address refundAddress;
    bytes data;
  }

  /*///////////////////////////////////////////////////////////////
                            EVENTS
  //////////////////////////////////////////////////////////////*/

  /**
   * @notice Event emitted when tokens are locked
   * @param _token The token to be locked
   * @param _user The address that locked the tokens
   * @param _amount The amount of tokens to be locked
   */
  event NativeAssetLocked(address indexed _token, address _user, uint256 _amount);

  /**
   * @notice Event emitted when tokens are unlocked
   * @param _token The token to be unlocked
   * @param _to The address to unlock the token to
   * @param _amount The amount of tokens to be unlocked
   */
  event NativeAssetUnlocked(address indexed _token, address indexed _to, uint256 _amount);

  /**
   * @notice Event emitted when tokens are burned
   * @param _token The token to be burned
   * @param _to The address to burn the token to
   * @param _amount The amount of tokens to be burned
   */
  event RefTokenBurned(address indexed _token, address indexed _to, uint256 _amount);
  /**
   * @notice Event emitted when tokens are minted
   * @param _token The token to be minted
   * @param _to The address to mint the token to
   * @param _amount The amount of tokens to be minted
   */
  event RefTokenMinted(address indexed _token, address indexed _to, uint256 _amount);

  /**
   * @notice Event emitted when a message is sent
   * @dev If data is empty, just send token to the destination chain
   * @param _refToken The RefToken address
   * @param _amount The amount of token to be bridged
   * @param _recipient The recipient of the bridged token
   * @param _destinationExecutor The destination executor
   * @param _executionChainId The execution chain ID
   */
  event MessageSent(
    address indexed _refToken,
    uint256 _amount,
    address indexed _recipient,
    address indexed _destinationExecutor,
    uint256 _executionChainId
  );

  /**
   * @notice Event emitted when a message is relayed
   * @param _token The token to be bridged
   * @param _amount The amount of token to be bridged
   * @param _recipient The recipient of the bridged token
   * @param _destinationExecutor The destination executor
   */
  event MessageRelayed(
    address indexed _token, uint256 _amount, address indexed _recipient, address indexed _destinationExecutor
  );

  /**
   * @notice Event emitted when a RefToken is deployed
   * @param _refToken The RefToken address
   * @param _nativeAsset The native asset address
   * @param _nativeAssetChainId The chain ID of the native asset
   */
  event RefTokenDeployed(address indexed _refToken, address indexed _nativeAsset, uint256 _nativeAssetChainId);

  /*///////////////////////////////////////////////////////////////
                            ERRORS
  //////////////////////////////////////////////////////////////*/

  /**
   * @notice Thrown when the amount is invalid
   */
  error RefTokenBridge_InvalidAmount();

  /**
   * @notice Thrown when the recipient is invalid
   */
  error RefTokenBridge_InvalidRecipient();

  /**
   * @notice Thrown when the relay chain id is invalid
   */
  error RefTokenBridge_InvalidRelayChainId();

  /**
   * @notice Thrown when the execution chain id is invalid
   */
  error RefTokenBridge_InvalidExecutionChainId();

  /**
   * @notice Thrown when the destination executor is invalid
   */
  error RefTokenBridge_InvalidDestinationExecutor();

  /**
   * @notice Thrown when the caller is not authorized
   */
  error RefTokenBridge_Unauthorized();

  /**
   * @notice Thrown when the token is not the native asset
   */
  error RefTokenBridge_NotNativeAsset();

<<<<<<< HEAD
  /*///////////////////////////////////////////////////////////////
                            LOGIC
  //////////////////////////////////////////////////////////////*/

  /**
   * @notice Send token to the destination chain
   * @param _refTokenBridgeData The data structure for the RefTokenBridge
   * @param _destinationChainId The destination chain ID
   */
  function send(RefTokenBridgeData calldata _refTokenBridgeData, uint256 _destinationChainId) external;
=======
  /**
   * @notice Thrown when the native asset chain id is zero
   */
  error RefTokenBridge_InvalidNativeAssetChainId();

  /**
   * @notice Send token to the relay chain
   * @dev The native asset MUST implement the IERC20Metadata interface for this function to work
   * @param _nativeAssetChainId The chain ID of the native asset
   * @param _relayChainId The chain where the tokens will be relayed to
   * @param _token The input token to be sent, either the native asset or the RefToken
   * @param _amount The amount of token to be sent
   * @param _recipient The recipient that will receive the token on the relay chain
   */
  function send(
    uint256 _nativeAssetChainId,
    uint256 _relayChainId,
    address _token,
    uint256 _amount,
    address _recipient
  ) external;
>>>>>>> cb3a75c2

  /**
   * @notice Send token to the destination chain and execute in the destination chain executor
   * @dev The native asset MUST implement the IERC20Metadata interface for this function to work
   * @param _nativeAssetChainId The chain ID of the native asset
   * @param _relayChainId The chain where the tokens will be relayed
   * @param _token The input token to be sent, either the native asset or the RefToken
   * @param _amount The amount of token to be sent
   * @param _recipient The recipient that will receive the token on the destination chain
   * @param _executionData The data to be executed on the destination chain
   */
  function sendAndExecute(
    uint256 _nativeAssetChainId,
    uint256 _relayChainId,
    address _token,
    uint256 _amount,
    address _recipient,
    ExecutionData calldata _executionData
  ) external;

  /**
   * @notice Relay token from the destination chain
   * @param _amount The amount of token to be sent
   * @param _recipient The recipient of the token
   * @param _refTokenMetadata The metadata of the RefToken
   */
  function relay(uint256 _amount, address _recipient, IRefToken.RefTokenMetadata calldata _refTokenMetadata) external;

  /**
   * @notice Relay token from the destination chain and execute in the destination chain executor
   * @param _amount The amount of token to be sent
   * @param _recipient The recipient of the token
   * @param _refTokenMetadata The metadata of the RefToken
   * @param _executionData The data to be executed on the destination chain
   */
  function relayAndExecute(
    uint256 _amount,
    address _recipient,
    IRefToken.RefTokenMetadata calldata _refTokenMetadata,
    ExecutionData calldata _executionData
  ) external;

  /**
   * @notice Unlocks the token on the origin chain
   * @param _token The token to be unlocked
   * @param _to The address to unlock the token to
   * @param _amount The amount of token to be unlocked
   */
  function unlock(address _token, address _to, uint256 _amount) external;

<<<<<<< HEAD
  /*///////////////////////////////////////////////////////////////
                            VIEWS
  //////////////////////////////////////////////////////////////*/
=======
  /**
   * @notice Gets the RefToken
   * @param _token Either the native asset or the RefToken
   * @param _nativeAssetChainId The chain ID of the native asset
   * @return _refToken The address of the RefToken, zero address if the RefToken is not deployed
   */
  function getRefToken(address _token, uint256 _nativeAssetChainId) external view returns (address _refToken);
>>>>>>> cb3a75c2

  /**
   * @notice Get the L2 to L2 cross domain messenger address
   * @return _l2ToL2CrossDomainMessenger The L2 to L2 cross domain messenger address
   */
  function L2_TO_L2_CROSS_DOMAIN_MESSENGER()
    external
    view
    returns (IL2ToL2CrossDomainMessenger _l2ToL2CrossDomainMessenger);

  /**
<<<<<<< HEAD
   * @notice Get the RefToken metadata
   * @param _token The token to get the metadata from
   * @return _nativeAssetAddress The address of the native asset
   * @return _nativeAssetChainId The chain ID of the native asset
   * @return _nativeAssetName The name of the native asset
   * @return _nativeAssetSymbol The symbol of the native asset
   * @return _nativeAssetDecimals The decimals of the native asset
   */
  function refTokenMetadata(address _token)
    external
    view
    returns (
      address _nativeAssetAddress,
      uint256 _nativeAssetChainId,
      string memory _nativeAssetName,
      string memory _nativeAssetSymbol,
      uint8 _nativeAssetDecimals
    );
=======
   * @notice Check if the RefToken is deployed
   * @param _refToken The RefToken address
   * @return _isRefTokenDeployed Whether the RefToken is deployed
   */
  function isRefTokenDeployed(address _refToken) external view returns (bool _isRefTokenDeployed);
>>>>>>> cb3a75c2

  /**
   * @notice Get the RefToken address
   * @param _nativeToken The native token to get the RefToken address from
<<<<<<< HEAD
   * @return _refToken The RefToken address
   */
  function nativeToRefToken(address _nativeToken) external view returns (address _refToken);
=======
   * @param _nativeAssetChainId The chain ID of the native asset
   * @return _refToken The RefToken address
   */
  function nativeToRefToken(
    address _nativeToken,
    uint256 _nativeAssetChainId
  ) external view returns (address _refToken);
>>>>>>> cb3a75c2
}<|MERGE_RESOLUTION|>--- conflicted
+++ resolved
@@ -136,18 +136,6 @@
    */
   error RefTokenBridge_NotNativeAsset();
 
-<<<<<<< HEAD
-  /*///////////////////////////////////////////////////////////////
-                            LOGIC
-  //////////////////////////////////////////////////////////////*/
-
-  /**
-   * @notice Send token to the destination chain
-   * @param _refTokenBridgeData The data structure for the RefTokenBridge
-   * @param _destinationChainId The destination chain ID
-   */
-  function send(RefTokenBridgeData calldata _refTokenBridgeData, uint256 _destinationChainId) external;
-=======
   /**
    * @notice Thrown when the native asset chain id is zero
    */
@@ -169,7 +157,6 @@
     uint256 _amount,
     address _recipient
   ) external;
->>>>>>> cb3a75c2
 
   /**
    * @notice Send token to the destination chain and execute in the destination chain executor
@@ -220,11 +207,6 @@
    */
   function unlock(address _token, address _to, uint256 _amount) external;
 
-<<<<<<< HEAD
-  /*///////////////////////////////////////////////////////////////
-                            VIEWS
-  //////////////////////////////////////////////////////////////*/
-=======
   /**
    * @notice Gets the RefToken
    * @param _token Either the native asset or the RefToken
@@ -232,7 +214,6 @@
    * @return _refToken The address of the RefToken, zero address if the RefToken is not deployed
    */
   function getRefToken(address _token, uint256 _nativeAssetChainId) external view returns (address _refToken);
->>>>>>> cb3a75c2
 
   /**
    * @notice Get the L2 to L2 cross domain messenger address
@@ -244,41 +225,15 @@
     returns (IL2ToL2CrossDomainMessenger _l2ToL2CrossDomainMessenger);
 
   /**
-<<<<<<< HEAD
-   * @notice Get the RefToken metadata
-   * @param _token The token to get the metadata from
-   * @return _nativeAssetAddress The address of the native asset
-   * @return _nativeAssetChainId The chain ID of the native asset
-   * @return _nativeAssetName The name of the native asset
-   * @return _nativeAssetSymbol The symbol of the native asset
-   * @return _nativeAssetDecimals The decimals of the native asset
-   */
-  function refTokenMetadata(address _token)
-    external
-    view
-    returns (
-      address _nativeAssetAddress,
-      uint256 _nativeAssetChainId,
-      string memory _nativeAssetName,
-      string memory _nativeAssetSymbol,
-      uint8 _nativeAssetDecimals
-    );
-=======
    * @notice Check if the RefToken is deployed
    * @param _refToken The RefToken address
    * @return _isRefTokenDeployed Whether the RefToken is deployed
    */
   function isRefTokenDeployed(address _refToken) external view returns (bool _isRefTokenDeployed);
->>>>>>> cb3a75c2
 
   /**
    * @notice Get the RefToken address
    * @param _nativeToken The native token to get the RefToken address from
-<<<<<<< HEAD
-   * @return _refToken The RefToken address
-   */
-  function nativeToRefToken(address _nativeToken) external view returns (address _refToken);
-=======
    * @param _nativeAssetChainId The chain ID of the native asset
    * @return _refToken The RefToken address
    */
@@ -286,5 +241,4 @@
     address _nativeToken,
     uint256 _nativeAssetChainId
   ) external view returns (address _refToken);
->>>>>>> cb3a75c2
 }
// SPDX-License-Identifier: MIT
pragma solidity 0.8.25;

import {PredeployAddresses} from '@interop-lib/src/libraries/PredeployAddresses.sol';
import {IERC20Solady as IERC20} from '@interop-lib/vendor/solady-v0.0.245/interfaces/IERC20.sol';
import {Commands} from '@uniswap/universal-router/contracts/libraries/Commands.sol';
import {IHooks} from '@uniswap/v4-core/src/interfaces/IHooks.sol';
import {StateLibrary} from '@uniswap/v4-core/src/libraries/StateLibrary.sol';
import {Currency} from '@uniswap/v4-core/src/types/Currency.sol';
import {PoolKey} from '@uniswap/v4-core/src/types/PoolKey.sol';
import {IV4Router} from '@uniswap/v4-periphery/src/interfaces/IV4Router.sol';
import {Actions} from '@uniswap/v4-periphery/src/libraries/Actions.sol';

import {IRefToken} from 'interfaces/IRefToken.sol';

import {
  IL2ToL2CrossDomainMessenger,
  IPermit2,
  IPoolManager,
  IRefTokenBridge,
  IUniSwapExecutor,
  IUniversalRouter
} from 'interfaces/external/IUniSwapExecutor.sol';

/**
 * @title UniSwapExecutor
 * @notice Executes a V4 swap from the RefTokenBridge
 */
contract UniSwapExecutor is IUniSwapExecutor {
  using StateLibrary for IPoolManager;

  /**
   * @notice The L2 to L2 cross domain messenger address
   */
  IL2ToL2CrossDomainMessenger public constant L2_TO_L2_CROSS_DOMAIN_MESSENGER =
    IL2ToL2CrossDomainMessenger(PredeployAddresses.L2_TO_L2_CROSS_DOMAIN_MESSENGER);

  /**
   * @notice The Permit2 address
   */
  IPermit2 public constant PERMIT2 = IPermit2(0x000000000022D473030F116dDEE9F6B43aC78BA3);

  /**
   * @notice The commands to execute in the Universal Router
   */
  bytes public constant COMMANDS = abi.encodePacked(uint8(Commands.V4_SWAP));

  /**
   * @notice The actions to execute in the Universal Router
   */
  bytes public constant ACTIONS =
    abi.encodePacked(uint8(Actions.SWAP_EXACT_IN_SINGLE), uint8(Actions.SETTLE_ALL), uint8(Actions.TAKE_ALL));

  /**
   * @notice The Universal Router address
   */
  IUniversalRouter public immutable ROUTER;

  /**
   * @notice The RefTokenBridge address
   */
  IRefTokenBridge public immutable REF_TOKEN_BRIDGE;

  /**
   * @notice The PoolManager address
   */
  IPoolManager public immutable POOL_MANAGER;

  /**
   * @notice Constructor
   * @param _router The Universal Router address
   * @param _poolManager The PoolManager address
   * @param _refTokenBridge The RefTokenBridge address
   */
  constructor(address _router, address _poolManager, address _refTokenBridge) {
    ROUTER = IUniversalRouter(_router);
    POOL_MANAGER = IPoolManager(_poolManager);
    REF_TOKEN_BRIDGE = IRefTokenBridge(_refTokenBridge);
  }

  /**
   * @notice Executes a Uniswap V4 swap and then either transfers the token to the recipient or sends it to the
   *         destination chain through the RefTokenBridge
   * @param _token The token to swap
   * @param _recipient The recipient of the token
   * @param _amount The amount of token to swap
   * @param _destinationChainId The destination chain ID
   * @param _data The data to execute
   */
  function execute(
    address _token,
    address _recipient,
    uint256 _amount,
    uint256 _destinationChainId,
    bytes calldata _data
  ) external {
    if (msg.sender != address(REF_TOKEN_BRIDGE)) revert UniSwapExecutor_InvalidCaller();
    if (_amount > type(uint128).max) revert UniSwapExecutor_AmountTooLarge();

    // Execute the swap
    (address _tokenOut, uint256 _amountOut) = _executeSwap(_token, uint128(_amount), _data);

    // If the destination chain is the same as the current chain, transfer the token to the recipient
    if (block.chainid == _destinationChainId) {
      IERC20(_tokenOut).transfer(_recipient, _amountOut);
    } else {
      // If the destination chain is not the same as the current chain, send the token to the destination chain
      // If the token is a RefToken, use the native asset chain ID, otherwise use the current chain ID
      uint256 _nativeAssetChainId =
        REF_TOKEN_BRIDGE.isRefTokenDeployed(_tokenOut) ? IRefToken(_tokenOut).NATIVE_ASSET_CHAIN_ID() : block.chainid;
      REF_TOKEN_BRIDGE.send(_nativeAssetChainId, _destinationChainId, _tokenOut, _amountOut, _recipient);
    }
  }

  /**
   * @notice Swaps and bridges the token to the relay chain through the RefTokenBridge
   * @param _tokenIn The input token to be swapped
   * @param _amountIn The amount of token to be swapped
   * @param _originSwapData The data to be executed on the origin chain swap before bridging the assets
   * @param _relayChainId The destination chain ID
   * @param _recipient The recipient that will receive the token on the destination chain
   * @param _executionData The data for execution on the destination chain
   */
  function swapAndSend(
    address _tokenIn,
    uint128 _amountIn,
    bytes calldata _originSwapData,
    uint256 _relayChainId,
    address _recipient,
    IRefTokenBridge.ExecutionData calldata _executionData
  ) external {
    // Check if the token is a RefToken, if not, approve the token to be spent by the router
    if (!REF_TOKEN_BRIDGE.isRefTokenDeployed(_tokenIn)) IERC20(_tokenIn).approve(address(PERMIT2), _amountIn);

    // Execute the swap
    (address _tokenOut, uint256 _amountOut) = _executeSwap(_tokenIn, _amountIn, _originSwapData);

    // If the token is a RefToken, use the native asset chain ID, otherwise use the current chain ID
    uint256 _nativeAssetChainId =
      REF_TOKEN_BRIDGE.isRefTokenDeployed(_tokenOut) ? IRefToken(_tokenOut).NATIVE_ASSET_CHAIN_ID() : block.chainid;

<<<<<<< HEAD
    // Approve the router to spend the token
=======
    // Approve the RefTokenBridge to spend the token
>>>>>>> cfc215e7
    IERC20(_tokenOut).approve(address(REF_TOKEN_BRIDGE), _amountOut);

    // If there is execution data, send the token and execute the data on the destination chain
    if (_executionData.destinationExecutor != address(0)) {
      REF_TOKEN_BRIDGE.sendAndExecute(
        _nativeAssetChainId, _relayChainId, _tokenOut, _amountOut, _recipient, _executionData
      );
    } else {
      // Otherwise, just send the token to the destination chain
      REF_TOKEN_BRIDGE.send(_nativeAssetChainId, _relayChainId, _tokenOut, _amountOut, _recipient);
    }
  }

  /**
   * @notice Executes a swap
   * @param _token The token to swap
   * @param _amount The amount of token to swap
   * @param _data The data to execute
   * @return _tokenOut The token out
   * @return _amountOut The amount out
   */
  function _executeSwap(
    address _token,
    uint128 _amount,
    bytes calldata _data
  ) internal returns (address _tokenOut, uint256 _amountOut) {
    bytes[] memory _inputs = new bytes[](1);
    (
      V4SwapExactInParams memory _v4Params,
      PoolKey memory _poolKey,
      bool _zeroForOne,
      Currency _inputCurrency,
      Currency _outputCurrency
    ) = _decodeV4SwapExactInParamsAndGetPoolKey(_data, _token);

    // Set the params for the router
    bytes[] memory _params = new bytes[](3);
    _params[0] = abi.encode(
      IV4Router.ExactInputSingleParams({
        poolKey: _poolKey,
        zeroForOne: _zeroForOne,
        amountIn: _amount,
        amountOutMinimum: _v4Params.amountOutMin,
        hookData: abi.encode('')
      })
    );
    _params[1] = abi.encode(_inputCurrency, _amount);
    _params[2] = abi.encode(_outputCurrency, _v4Params.amountOutMin);

    // Transfer the token from the sender to the executor and approve the router
    IERC20(_token).transferFrom(msg.sender, address(this), _amount);
    PERMIT2.approve(_token, address(ROUTER), uint160(_amount), _v4Params.deadline);

    _tokenOut = _v4Params.tokenOut;
    uint256 _balanceBefore = IERC20(_tokenOut).balanceOf(address(this));

    // Execute the swap
    _inputs[0] = abi.encode(ACTIONS, _params);
    ROUTER.execute(COMMANDS, _inputs, _v4Params.deadline);
    _amountOut = IERC20(_tokenOut).balanceOf(address(this)) - _balanceBefore;

    if (_amountOut < _v4Params.amountOutMin) revert UniSwapExecutor_InsufficientOutputAmount();

    emit SwapExecuted(_token, _amount, _tokenOut, _amountOut);
  }

  /**
   * @notice Decodes the V4SwapExactInParams and returns the pool key, the zero for one flag, the input currency and the output currency
   * @param _data The data to decode
   * @param _tokenIn The token in
   * @return _params The V4SwapExactInParams
   * @return _poolKey The pool key
   * @return _zeroForOne Whether the token in is less than the token out
   * @return _inputCurrency The input currency
   * @return _outputCurrency The output currency
   */
  function _decodeV4SwapExactInParamsAndGetPoolKey(
    bytes calldata _data,
    address _tokenIn
  )
    internal
    pure
    returns (
      V4SwapExactInParams memory _params,
      PoolKey memory _poolKey,
      bool _zeroForOne,
      Currency _inputCurrency,
      Currency _outputCurrency
    )
  {
    _params = abi.decode(_data, (V4SwapExactInParams));
    _zeroForOne = _tokenIn < _params.tokenOut;
    _inputCurrency = Currency.wrap(_tokenIn);
    _outputCurrency = Currency.wrap(_params.tokenOut);

    _poolKey = PoolKey({
      currency0: _zeroForOne ? _inputCurrency : _outputCurrency,
      currency1: _zeroForOne ? _outputCurrency : _inputCurrency,
      fee: _params.fee,
      tickSpacing: _params.tickSpacing,
      hooks: IHooks(address(0))
    });
  }
}<|MERGE_RESOLUTION|>--- conflicted
+++ resolved
@@ -139,11 +139,7 @@
     uint256 _nativeAssetChainId =
       REF_TOKEN_BRIDGE.isRefTokenDeployed(_tokenOut) ? IRefToken(_tokenOut).NATIVE_ASSET_CHAIN_ID() : block.chainid;
 
-<<<<<<< HEAD
-    // Approve the router to spend the token
-=======
     // Approve the RefTokenBridge to spend the token
->>>>>>> cfc215e7
     IERC20(_tokenOut).approve(address(REF_TOKEN_BRIDGE), _amountOut);
 
     // If there is execution data, send the token and execute the data on the destination chain

// SPDX-License-Identifier: MIT
pragma solidity 0.8.26;

import {IRefToken} from '../interfaces/IRefToken.sol';
import {IL2ToL2CrossDomainMessenger, IRefTokenBridge} from '../interfaces/IRefTokenBridge.sol';

<<<<<<< HEAD
=======
import {IERC20Metadata} from '../interfaces/external/IERC20Metadata.sol';
>>>>>>> 42be3c5b
import {IExecutor} from '../interfaces/external/IExecutor.sol';
import {RefToken} from './RefToken.sol';
import {IERC20} from 'openzeppelin/token/ERC20/IERC20.sol';

/**
 * @title RefTokenBridge
 * @notice A bridge for bridging locked native assets and ERC-20s across OP-Stack chains.
 */
contract RefTokenBridge is IRefTokenBridge {
  /**
   * @notice The L2 to L2 cross domain messenger address
   */
  IL2ToL2CrossDomainMessenger public immutable L2_TO_L2_CROSS_DOMAIN_MESSENGER;

  /**
   * @notice The RefToken metadata
   */
  mapping(address _refToken => RefTokenMetadata _refTokenMetadata) public refTokenMetadata;

  /**
   * @notice The RefToken address
   */
  mapping(address _nativeToken => address _refToken) public nativeToRefToken;

  /**
   * @notice Constructs the RefTokenBridge contract
   * @param _l2ToL2CrossDomainMessenger The L2 to L2 cross domain messenger address
   */
  constructor(IL2ToL2CrossDomainMessenger _l2ToL2CrossDomainMessenger) {
    L2_TO_L2_CROSS_DOMAIN_MESSENGER = _l2ToL2CrossDomainMessenger;
  }

  /**
   * @notice Send token to the destination chain
   * @param _refTokenBridgeData The data structure for the RefTokenBridge
   * @param _destinationChainId The destination chain ID
   */
  function send(RefTokenBridgeData calldata _refTokenBridgeData, uint256 _destinationChainId) external {
    _sendDataCheck(_refTokenBridgeData, _destinationChainId);

    (RefTokenMetadata memory _refTokenMetadata, address _refToken) = _getRefTokenMetadata(_refTokenBridgeData.token);

    bytes memory _message =
      abi.encodeWithSelector(IRefTokenBridge.relay.selector, _refTokenBridgeData, _refTokenMetadata);

    _sendMessage(_refTokenBridgeData, _refToken, _destinationChainId, _message);
  }

  /**
   * @notice Send token to the destination chain and execute in the destination chain executor
   * @param _refTokenBridgeData The data structure for the RefTokenBridge
   * @param _destinationChainId The destination chain ID
   * @param _data The data to be executed on the destination chain
   */
  function sendAndExecute(
    RefTokenBridgeData calldata _refTokenBridgeData,
    uint256 _destinationChainId,
    address _refundAddress,
    bytes memory _data
  ) external {
    _sendDataCheck(_refTokenBridgeData, _destinationChainId);
    if (_refTokenBridgeData.destinationExecutor == address(0)) revert RefTokenBridge_InvalidDestinationExecutor();

    (RefTokenMetadata memory _refTokenMetadata, address _refToken) = _getRefTokenMetadata(_refTokenBridgeData.token);

    bytes memory _message = abi.encodeWithSelector(
      IRefTokenBridge.relayAndExecute.selector, _refTokenBridgeData, _refTokenMetadata, _refundAddress, _data
    );

    _sendMessage(_refTokenBridgeData, _refToken, _destinationChainId, _message);
  }

  /**
   * @notice Relay token from the destination chain
   * @param _refTokenBridgeData The data structure for the RefTokenBridge
   * @param _refTokenMetadata The metadata of the RefToken
   */
  function relay(RefTokenBridgeData calldata _refTokenBridgeData, RefTokenMetadata calldata _refTokenMetadata) external {
    if (
      msg.sender != address(L2_TO_L2_CROSS_DOMAIN_MESSENGER)
        || L2_TO_L2_CROSS_DOMAIN_MESSENGER.crossDomainMessageSender() != address(this)
    ) {
      revert RefTokenBridge_InvalidMessage();
    }

    if (block.chainid == _refTokenMetadata.nativeAssetChainId) {
      unlock(_refTokenBridgeData.token, _refTokenBridgeData.recipient, _refTokenBridgeData.amount);
    } else {
      address _refToken = nativeToRefToken[_refTokenMetadata.nativeAssetAddress];
      if (_refToken == address(0)) {
        _refToken = _setRefTokenMetadata(_refTokenBridgeData.token, _refTokenMetadata);
      }
      _mint(_refToken, _refTokenBridgeData.recipient, _refTokenBridgeData.amount);
    }

    emit MessageRelayed(
      _refTokenBridgeData.token,
      _refTokenBridgeData.amount,
      _refTokenBridgeData.recipient,
      _refTokenBridgeData.destinationExecutor
    );
  }

  /**
   * @notice Relay token from the destination chain and execute in the destination chain executor
   * @param _refTokenBridgeData The data structure for the RefTokenBridge
   * @param _refTokenMetadata The metadata of the RefToken
   * @param _sender The address of the sender
   * @param _data The data to be executed on the destination chain
   */
  function relayAndExecute(
    RefTokenBridgeData memory _refTokenBridgeData,
    RefTokenMetadata calldata _refTokenMetadata,
    address _sender,
    bytes memory _data
  ) external {
    if (
      msg.sender != address(L2_TO_L2_CROSS_DOMAIN_MESSENGER)
        || L2_TO_L2_CROSS_DOMAIN_MESSENGER.crossDomainMessageSender() != address(this)
    ) {
      revert RefTokenBridge_InvalidMessage();
    }

    address _token;

    if (block.chainid == _refTokenMetadata.nativeAssetChainId) {
      _token = _refTokenMetadata.nativeAssetAddress;
    } else {
      _token = nativeToRefToken[_refTokenMetadata.nativeAssetAddress];
      if (_token == address(0)) _token = _setRefTokenMetadata(_refTokenBridgeData.token, _refTokenMetadata);

      _mint(_token, address(this), _refTokenBridgeData.amount);
    }
    IERC20(_token).approve(_refTokenBridgeData.destinationExecutor, _refTokenBridgeData.amount);

    // Execute the data on the destination chain executor
    try IExecutor(_refTokenBridgeData.destinationExecutor).execute(_data) {
      emit MessageRelayed(
        _refTokenBridgeData.token,
        _refTokenBridgeData.amount,
        _refTokenBridgeData.recipient,
        _refTokenBridgeData.destinationExecutor
      );
    } catch {
      // If the token is not the native asset, burn the token
      if (block.chainid != _refTokenMetadata.nativeAssetChainId) {
        _burn(_token, address(this), _refTokenBridgeData.amount);
      }

      _refTokenBridgeData.recipient = _sender;

      bytes memory _message =
        abi.encodeWithSelector(IRefTokenBridge.relay.selector, _refTokenBridgeData, _refTokenMetadata);

      uint256 _destinationChainId = L2_TO_L2_CROSS_DOMAIN_MESSENGER.crossDomainMessageSource();

      L2_TO_L2_CROSS_DOMAIN_MESSENGER.sendMessage(_destinationChainId, address(this), _message);

      emit MessageSent(
        _refTokenBridgeData.token,
        _refTokenBridgeData.amount,
        _refTokenBridgeData.recipient,
        _refTokenBridgeData.destinationExecutor,
        _destinationChainId
      );
    }
<<<<<<< HEAD
  }

  /**
   * @notice Locks the native asset token on the origin chain
   * @param _token The token to be locked
   * @param _amount The amount of token to be locked
   */
  function _lock(address _token, uint256 _amount) internal {
    IRefToken(_token).transferFrom(msg.sender, address(this), _amount);
=======
>>>>>>> 42be3c5b

    IERC20(_token).approve(_refTokenBridgeData.destinationExecutor, 0);
  }

  /**
   * @notice Unlocks the token
   * @dev This function is used to unlock the token on the source chain
   * @param _token The token to be unlocked
   * @param _to The address to unlock the token to
   * @param _amount The amount of token to be unlocked
   */
  function unlock(address _token, address _to, uint256 _amount) public {
    if (msg.sender != address(L2_TO_L2_CROSS_DOMAIN_MESSENGER) && msg.sender != _token) {
      revert RefTokenBridge_InvalidSender();
    }

    IERC20(_token).transfer(_to, _amount);

    emit TokensUnlocked(_token, _to, _amount);
  }

  /**
<<<<<<< HEAD
   * @notice Mints the RefToken
=======
   * @notice Internal function to lock the token
   * @dev This function is used to lock the token on the source chain
   * @param _token The token to be locked
   * @param _amount The amount of token to be locked
   */
  function _lock(address _token, uint256 _amount) internal {
    IERC20(_token).transferFrom(msg.sender, address(this), _amount);

    emit TokensLocked(_token, _amount);
  }

  /**
   * @notice Internal function to mint the RefToken
>>>>>>> 42be3c5b
   * @dev This function is used to mint the RefToken on the destination chain
   * @param _token The token to be minted
   * @param _to The address to mint the token to
   * @param _amount The amount of token to be minted
   */
  function _mint(address _token, address _to, uint256 _amount) internal {
    IRefToken(_token).mint(_to, _amount);

    emit RefTokensMinted(_token, _to, _amount);
  }

  /**
   * @notice Burns the RefToken
   * @dev This function is used to burn the RefToken on the destination chain
   * @param _token The token to be burned
   * @param _to The address to burn the token to
   * @param _amount The amount of token to be burned
   */
  function _burn(address _token, address _to, uint256 _amount) internal {
    IRefToken(_token).burn(_to, _amount);

    emit RefTokensBurned(_token, _to, _amount);
  }

  /**
<<<<<<< HEAD
   * @notice Gets the RefToken metadata and address
   * @param _token The token to get the metadata and address from
=======
   * @notice Internal function to get the RefToken metadata
   * @dev   If the token is the native asset, it should implement name() and symbol() methods
   * @param _token The token to get the metadata from
>>>>>>> 42be3c5b
   * @return _refTokenMetadata The RefToken metadata
   * @return _refToken The RefToken address
   */
  function _getRefTokenMetadata(address _token)
    internal
    returns (RefTokenMetadata memory _refTokenMetadata, address _refToken)
  {
    // If the RefToken is already deployed, and the native token is passed as token, return the RefToken metadata and address
    _refToken = nativeToRefToken[_token];
    if (_refToken != address(0)) {
      return (refTokenMetadata[_refToken], _refToken);
    }

    // If the RefToken is already deployed, and the ref token is passed as token, return the RefToken metadata and address
    _refTokenMetadata = refTokenMetadata[_token];
    if (_refTokenMetadata.nativeAssetChainId != 0) {
      return (_refTokenMetadata, _token);

      // If the RefToken is not deployed, create a new RefToken
    } else {
      // `token` is the native asset address here because if the input is a RefToken, the RefToken is already deployed
      _refTokenMetadata = RefTokenMetadata({
        nativeAssetAddress: _token,
        nativeAssetChainId: block.chainid,
<<<<<<< HEAD
        nativeAssetName: IRefToken(_token).name(),
        nativeAssetSymbol: IRefToken(_token).symbol(),
        nativeAssetDecimals: IRefToken(_token).decimals()
=======
        nativeAssetName: IERC20Metadata(_token).name(),
        nativeAssetSymbol: IERC20Metadata(_token).symbol()
>>>>>>> 42be3c5b
      });

      // Deploy the RefToken
      _refToken = _deployRefToken(_token, _refTokenMetadata);

      // Store the RefToken metadata and address
      refTokenMetadata[_refToken] = _refTokenMetadata;
      nativeToRefToken[_token] = _refToken;
    }
  }

  /**
   * @notice Deploys the RefToken
   * @param _nativeAsset The address of the native asset
   * @param _refTokenMetadata The metadata of the RefToken
   * @return _refToken The address of the RefToken
   */
  function _deployRefToken(
    address _nativeAsset,
    IRefTokenBridge.RefTokenMetadata memory _refTokenMetadata
  ) internal returns (address _refToken) {
    bytes32 _salt = keccak256(abi.encode(_refTokenMetadata.nativeAssetChainId, _nativeAsset));
    _refToken = address(
      new RefToken{salt: _salt}(
        address(this),
        _refTokenMetadata.nativeAssetChainId,
        _refTokenMetadata.nativeAssetName,
        _refTokenMetadata.nativeAssetSymbol,
        _refTokenMetadata.nativeAssetDecimals
      )
    );

    emit RefTokenDeployed(_refToken, _nativeAsset);
  }

  /**
   * @notice Checks the data for the send function
   * @notice Internal function to set the RefToken metadata and deploy the RefToken if it is not deployed
   * @param _token The token to set the metadata for
   * @param _refTokenMetadata The metadata to set
   * @return _refToken The RefToken address
   */
  function _setRefTokenMetadata(
    address _token,
    RefTokenMetadata calldata _refTokenMetadata
  ) internal returns (address _refToken) {
    // TODO: DEPLOY REFTOKEN
    _refToken = _deployRefToken(_refTokenMetadata.nativeAssetAddress, _refTokenMetadata);

    nativeToRefToken[_refTokenMetadata.nativeAssetAddress] = _refToken;

    // If relay a native token and the RefToken is not deployed, create a new RefToken
    refTokenMetadata[_refToken] = _refTokenMetadata;
  }

  /**
<<<<<<< HEAD
   * @notice Internal function to check the data for the send function
   * @param _refTokenBridgeData The data structure for the RefTokenBridge
   * @param _destinationChainId The destination chain ID
   */
  function _sendDataCheck(RefTokenBridgeData calldata _refTokenBridgeData, uint256 _destinationChainId) internal pure {
    if (
      _refTokenBridgeData.token == address(0) || _refTokenBridgeData.amount == 0
        || _refTokenBridgeData.recipient == address(0) || _destinationChainId == 0
    ) {
      revert RefTokenBridge_InvalidData();
    }
  }

  /**
   * @notice Sends a cross-chain message to the destination chain through the L2 to L2 cross domain messenger
=======
   * @notice Internal function to send a message
>>>>>>> 42be3c5b
   * @param _refTokenBridgeData The data structure for the RefTokenBridge
   * @param _refToken The RefToken address
   * @param _destinationChainId The destination chain ID
   * @param _message The message to be sent
   */
  function _sendMessage(
    RefTokenBridgeData calldata _refTokenBridgeData,
    address _refToken,
    uint256 _destinationChainId,
    bytes memory _message
  ) internal {
    // If the token is a RefToken, burn the token, otherwise lock the token
    if (block.chainid == IRefToken(_refToken).NATIVE_ASSET_CHAIN_ID()) {
      _lock(_refTokenBridgeData.token, _refTokenBridgeData.amount);
    } else {
      _burn(_refTokenBridgeData.token, msg.sender, _refTokenBridgeData.amount);
    }

    L2_TO_L2_CROSS_DOMAIN_MESSENGER.sendMessage(_destinationChainId, address(this), _message);

    emit MessageSent(
      _refTokenBridgeData.token,
      _refTokenBridgeData.amount,
      _refTokenBridgeData.recipient,
      _refTokenBridgeData.destinationExecutor,
      _destinationChainId
    );
  }

  /**
   * @notice Internal function to check the data for the send function
   * @param _refTokenBridgeData The data structure for the RefTokenBridge
   * @param _destinationChainId The destination chain ID
   */
  function _sendDataCheck(RefTokenBridgeData calldata _refTokenBridgeData, uint256 _destinationChainId) internal view {
    if (_refTokenBridgeData.amount == 0) revert RefTokenBridge_InvalidAmount();
    if (_refTokenBridgeData.recipient == address(0)) revert RefTokenBridge_InvalidRecipient();
    if (_destinationChainId == 0 || _destinationChainId == block.chainid) {
      revert RefTokenBridge_InvalidDestinationChainId();
    }
  }
}<|MERGE_RESOLUTION|>--- conflicted
+++ resolved
@@ -4,10 +4,7 @@
 import {IRefToken} from '../interfaces/IRefToken.sol';
 import {IL2ToL2CrossDomainMessenger, IRefTokenBridge} from '../interfaces/IRefTokenBridge.sol';
 
-<<<<<<< HEAD
-=======
 import {IERC20Metadata} from '../interfaces/external/IERC20Metadata.sol';
->>>>>>> 42be3c5b
 import {IExecutor} from '../interfaces/external/IExecutor.sol';
 import {RefToken} from './RefToken.sol';
 import {IERC20} from 'openzeppelin/token/ERC20/IERC20.sol';
@@ -174,18 +171,6 @@
         _destinationChainId
       );
     }
-<<<<<<< HEAD
-  }
-
-  /**
-   * @notice Locks the native asset token on the origin chain
-   * @param _token The token to be locked
-   * @param _amount The amount of token to be locked
-   */
-  function _lock(address _token, uint256 _amount) internal {
-    IRefToken(_token).transferFrom(msg.sender, address(this), _amount);
-=======
->>>>>>> 42be3c5b
 
     IERC20(_token).approve(_refTokenBridgeData.destinationExecutor, 0);
   }
@@ -208,9 +193,6 @@
   }
 
   /**
-<<<<<<< HEAD
-   * @notice Mints the RefToken
-=======
    * @notice Internal function to lock the token
    * @dev This function is used to lock the token on the source chain
    * @param _token The token to be locked
@@ -224,7 +206,6 @@
 
   /**
    * @notice Internal function to mint the RefToken
->>>>>>> 42be3c5b
    * @dev This function is used to mint the RefToken on the destination chain
    * @param _token The token to be minted
    * @param _to The address to mint the token to
@@ -250,14 +231,9 @@
   }
 
   /**
-<<<<<<< HEAD
    * @notice Gets the RefToken metadata and address
+   * @dev    If the token is the native asset, it should implement name() and symbol() methods
    * @param _token The token to get the metadata and address from
-=======
-   * @notice Internal function to get the RefToken metadata
-   * @dev   If the token is the native asset, it should implement name() and symbol() methods
-   * @param _token The token to get the metadata from
->>>>>>> 42be3c5b
    * @return _refTokenMetadata The RefToken metadata
    * @return _refToken The RefToken address
    */
@@ -282,14 +258,9 @@
       _refTokenMetadata = RefTokenMetadata({
         nativeAssetAddress: _token,
         nativeAssetChainId: block.chainid,
-<<<<<<< HEAD
         nativeAssetName: IRefToken(_token).name(),
         nativeAssetSymbol: IRefToken(_token).symbol(),
         nativeAssetDecimals: IRefToken(_token).decimals()
-=======
-        nativeAssetName: IERC20Metadata(_token).name(),
-        nativeAssetSymbol: IERC20Metadata(_token).symbol()
->>>>>>> 42be3c5b
       });
 
       // Deploy the RefToken
@@ -346,25 +317,7 @@
   }
 
   /**
-<<<<<<< HEAD
-   * @notice Internal function to check the data for the send function
-   * @param _refTokenBridgeData The data structure for the RefTokenBridge
-   * @param _destinationChainId The destination chain ID
-   */
-  function _sendDataCheck(RefTokenBridgeData calldata _refTokenBridgeData, uint256 _destinationChainId) internal pure {
-    if (
-      _refTokenBridgeData.token == address(0) || _refTokenBridgeData.amount == 0
-        || _refTokenBridgeData.recipient == address(0) || _destinationChainId == 0
-    ) {
-      revert RefTokenBridge_InvalidData();
-    }
-  }
-
-  /**
-   * @notice Sends a cross-chain message to the destination chain through the L2 to L2 cross domain messenger
-=======
    * @notice Internal function to send a message
->>>>>>> 42be3c5b
    * @param _refTokenBridgeData The data structure for the RefTokenBridge
    * @param _refToken The RefToken address
    * @param _destinationChainId The destination chain ID
